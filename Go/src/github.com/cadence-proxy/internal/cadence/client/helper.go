//-----------------------------------------------------------------------------
// FILE:		helper.go
// CONTRIBUTOR: John C Burns
// COPYRIGHT:	Copyright (c) 2016-2019 by neonFORGE, LLC.  All rights reserved.
//
// Licensed under the Apache License, Version 2.0 (the "License");
// you may not use this file except in compliance with the License.
// You may obtain a copy of the License at
//
//     http://www.apache.org/licenses/LICENSE-2.0
//
// Unless required by applicable law or agreed to in writing, software
// distributed under the License is distributed on an "AS IS" BASIS,
// WITHOUT WARRANTIES OR CONDITIONS OF ANY KIND, either express or implied.
// See the License for the specific language governing permissions and
// limitations under the License.

package proxyclient

import (
	"context"
	"errors"
	"strings"
	"sync"
	"time"

	"go.uber.org/cadence/.gen/go/cadence/workflowserviceclient"
	cadenceshared "go.uber.org/cadence/.gen/go/shared"
	"go.uber.org/cadence/client"
	"go.uber.org/cadence/encoded"
	"go.uber.org/cadence/worker"
	"go.uber.org/cadence/workflow"
	"go.uber.org/zap"

<<<<<<< HEAD
	"github.com/cadence-proxy/internal"
=======
>>>>>>> 3618d9a9
	proxyerror "github.com/cadence-proxy/internal/cadence/error"
)

const (

	// _cadenceSystemDomain is the string name of the cadence-system domain that
	// exists on all cadence servers.  This value is used to check that a connection
	// has been established to the cadence server instance and that it is ready to
	// accept requests
	_cadenceSystemDomain = "cadence-system"
)

type (

	// ClientHelper holds configuration details for building
	// the cadence domain client and the cadence workflow client
	// This is used for creating, update, and registering cadence domains
	// and stoping/starting cadence workflows workers
	//
	// Contains:
	//
	// Workflowserviceclient.Interface -> Interface is a client for the WorkflowService service
	//
	// CadenceClientConfiguration -> configuration information for building the cadence workflow and domain clients
	//
	// *zap.Logger -> reference to a zap.Logger to log cadence client output to the console
	//
	// *WorkflowClientBuilder -> reference to a WorkflowClientBuilder used to build the cadence
	// domain and workflow clients
	//
	// *RegisterDomainRequest -> reference to a RegisterDomainRequest that contains configuration details
	// for registering a cadence domain
	//
	// client.DomainClient -> cadence domain client instance
	//
	// client.Client -> cadence workflow client instance
	ClientHelper struct {
		Service         workflowserviceclient.Interface
		Config          clientConfiguration
		Logger          *zap.Logger
		Builder         *WorkflowClientBuilder
		DomainClient    client.DomainClient
		WorkflowClients *WorkflowClientsMap
		ClientTimeout   time.Duration
	}

	// clientConfiguration contains configuration details for
	// building the cadence workflow and domain clients as well as
	// configuration options for building rpc channels
	clientConfiguration struct {
		hostPort      string
		domain        string
		clientOptions *client.Options
	}

	// WorkflowClientsMap holds a thread-safe map[interface{}]interface{} of
	// cadence WorkflowClients with their domain
	WorkflowClientsMap struct {
		safeMap sync.Map
	}
)

// domainCreated is a flag that prevents a ClientHelper from
// creating a new domain client and registering an existing domain
// var domainCreated bool

// NewClientHelper is the default constructor
// for a new ClientHelper
//
// returns *ClientHelper -> pointer to a newly created
// ClientHelper in memory
func NewClientHelper() *ClientHelper {
	helper := new(ClientHelper)
	helper.WorkflowClients = new(WorkflowClientsMap)
	return helper
}

//----------------------------------------------------------------------------------
// ClientHelper instance methods

// GetHostPort gets the hostPort from a ClientHelper.Config
//
// returns string -> the hostPort string from a ClientHelper.Config
func (helper *ClientHelper) GetHostPort() string {
	return helper.Config.hostPort
}

// SetHostPort sets the hostPort in a ClientHelper.Config
//
// param value string -> the string value to set as the hostPort in
// a ClientHelper.Config
func (helper *ClientHelper) SetHostPort(value string) {
	helper.Config.hostPort = value
}

// GetDomain gets the domain from a ClientHelper.Config
//
// returns string -> the domain string from a ClientHelper.Config
func (helper *ClientHelper) GetDomain() string {
	return helper.Config.domain
}

// SetDomain sets the domain in a ClientHelper.Config
//
// param value string -> the string value to set as the domain in
// a ClientHelper.Config
func (helper *ClientHelper) SetDomain(value string) {
	helper.Config.domain = value
}

// GetClientOptions gets the client.Options from a ClientHelper.Config
//
// returns *client.ClientOptions -> a pointer to a client.Options instance
// in a ClientHelper.Config
func (helper *ClientHelper) GetClientOptions() *client.Options {
	return helper.Config.clientOptions
}

// SetClientOptions sets the client.Options in a ClientHelper.Config
//
// param value *client.Options -> client.Options pointer in memory to set
// in ClientHelper.Config
func (helper *ClientHelper) SetClientOptions(value *client.Options) {
	helper.Config.clientOptions = value
}

// GetClientTimeout gets the ClientTimeout from a ClientHelper instance.
// specifies the amount of time in seconds a reply has to be sent after
// a request has been received by the cadence-proxy.
//
// returns time.Duration -> time.Duration for the ClientTimeout
func (helper *ClientHelper) GetClientTimeout() time.Duration {
	return helper.ClientTimeout
}

// SetClientTimeout sets the ClientTimeout for a ClientHelper instance.
// specifies the amount of time in seconds a reply has to be sent after
// a request has been received by the cadence-proxy.
//
// param value time.Duration -> time.Duration for the ClientTimeout
func (helper *ClientHelper) SetClientTimeout(value time.Duration) {
	helper.ClientTimeout = value
}

// SetupServiceConfig configures a ClientHelper's workflowserviceclient.Interface
// Service.  It also sets the Logger, the WorkflowClientBuilder, and acts as a helper for
// creating new cadence workflow and domain clients
//
// param ctx context.Context -> go context to use to verify a connection
// has been established to the cadence server
//
// param retries int32 -> number of time to retry establishing connection with
// cadence server
//
// param retryDelay time.Duration -> the amount of time to wait between each
// connection retry
//
// returns error -> error if there were any problems configuring
// or building the service client
func (helper *ClientHelper) SetupServiceConfig(ctx context.Context, retries int32, retryDelay time.Duration) error {
	if helper.Service != nil {
		return nil
	}

	// Configure the ClientHelper.Builder
<<<<<<< HEAD
	logger := zap.L()
	helper.Logger = logger.Named(internal.ProxyLoggerName)
=======
>>>>>>> 3618d9a9
	helper.Builder = NewBuilder(helper.Logger).
		SetHostPort(helper.Config.hostPort).
		SetClientOptions(helper.Config.clientOptions).
		SetDomain(helper.Config.domain)

	// build the service client
	n := int(retries)
	var err error
	var service workflowserviceclient.Interface
	for i := 0; i <= n; i++ {
		service, err = helper.Builder.BuildServiceClient()
		if err != nil {
			time.Sleep(retryDelay)
			continue
		}
		break
	}

	if err != nil {
		helper = nil
		return err
	}
	helper.Service = service

	// build the domain client
	domainClient, err := helper.Builder.BuildCadenceDomainClient()
	if err != nil {
		helper.Logger.Error("failed to build domain cadence client.", zap.Error(err))
		return err
	}
	helper.DomainClient = domainClient

	// validate that a connection has been established
	// make a channel that waits for a connection to be established
	// until returning ready
	connectChan := make(chan error)
	defer close(connectChan)

	// poll on system domain
	err = helper.pollDomain(ctx, connectChan, _cadenceSystemDomain)
	if err != nil {
		helper = nil
		return err
	}

	// build the workflow client
	workflowClient, err := helper.Builder.BuildCadenceClient()
	if err != nil {
		helper.Logger.Error("failed to build domain cadence client.", zap.Error(err))
		return nil
	}
	_ = helper.WorkflowClients.Add(helper.Builder.domain, workflowClient)

	return nil
}

// SetupCadenceClients establishes a connection to a running cadence server
// instance and configures domain and workflow clients
//
// param ctx context.Context -> the context used to poll the server to see if a
// connection has been established
//
// param endpoints string -> the endpoints to be set as the cadence service cleint
// HostPort
//
// param domain string -> the default domain to configure the workflow client with
//
// param retries int32 -> number of time to retry establishing connection with
// cadence server
//
// param retryDelay time.Duration -> the amount of time to wait between each
// connection retry
//
// param opts *client.Options -> the client options for connection the the cadence
// server instance
//
// returns error -> error if any errors are thrown while trying to establish a
// connection, or nil upon success
func (helper *ClientHelper) SetupCadenceClients(ctx context.Context, endpoints, domain string, retries int32, retryDelay time.Duration, opts *client.Options) error {

	// setup service config
	helper.SetHostPort(endpoints)
	helper.SetClientOptions(opts)
	helper.SetDomain(domain)
	if err := helper.SetupServiceConfig(ctx, retries, retryDelay); err != nil {
		defer func() {
			helper = nil
		}()

		return err
	}

	return nil
}

// DestroyClient stops the Dispatcher, shutting down all inbounds, outbounds, and transports.
// This function returns after everything has been stopped.
func (helper *ClientHelper) DestroyClient() error {
	return helper.Builder.destroy()
}

// StartWorker starts a workflow worker and activity worker based on configured options.
// The worker will listen for workflows registered with the same taskList
//
// param domainName string -> name of the cadence doamin for the worker to listen on
//
// param taskList string -> the name of the group of cadence workflows for the worker to listen for
//
// param options worker.Options -> Options used to configure a worker instance
//
// param workerID int64 -> the id of the new worker that will be mapped internally in
// the cadence-proxy
//
// returns worker.Worker -> the worker.Worker returned by the worker.New()
// call to the cadence server
//
// returns error -> an error if the workflow could not be started, or nil if
// the workflow was triggered successfully
func (helper *ClientHelper) StartWorker(domain, taskList string, options worker.Options) (worker.Worker, error) {
<<<<<<< HEAD
	logger := zap.L()
	options.Logger = logger.Named(internal.CadenceLoggerName)

=======
>>>>>>> 3618d9a9
	worker := worker.New(helper.Service, domain, taskList, options)
	err := worker.Start()
	if err != nil {
		helper.Logger.Error("failed to start workers.", zap.Error(err))
		return nil, err
	}

	return worker, nil
}

// StopWorker stops a worker at the given workerID
//
// param worker.Worker -> the worker to be stopped
func (helper *ClientHelper) StopWorker(worker worker.Worker) {
	worker.Stop()
}

// DescribeDomain creates a cadence domain client instance and calls .Describe()
// on it to get the description of a registered cadence domain
//
// param ctx context.Context -> the context to use to execute the describe domain
// request to cadence
//
// param domain string -> the domain you want to query
//
// returns *cadenceshared.DescribeDomainResponse -> response to the describe domain
// request
//
// returns error -> error if one is thrown, nil if the method executed with no errors
func (helper *ClientHelper) DescribeDomain(ctx context.Context, domain string) (*cadenceshared.DescribeDomainResponse, error) {
	resp, err := helper.DomainClient.Describe(ctx, domain)
	if err != nil {
		return nil, err
	}

	helper.Logger.Debug("Domain Describe Response", zap.Any("Domain Info", *resp.DomainInfo))
	return resp, nil
}

// RegisterDomain creates a cadence domain client instance and calls .Register()
// on it to register a cadence domain
//
// param ctx context.Context -> the context to use to execute the Register domain
// request to cadence
//
// param registerDomainRequest *cadenceshared.RegisterDomainRequest -> the request
// used to register the cadence domain
//
// returns error -> error if one is thrown, nil if the method executed with no errors
func (helper *ClientHelper) RegisterDomain(ctx context.Context, registerDomainRequest *cadenceshared.RegisterDomainRequest) error {

	// domain Register call to cadence
	domain := registerDomainRequest.GetName()
	err := helper.DomainClient.Register(ctx, registerDomainRequest)
	if err != nil {
		return err
	}
	helper.Logger.Debug("domain successfully registered", zap.String("Domain Name", domain))

	return nil
}

// UpdateDomain creates a cadence domain client instance and calls .Update()
// on it to Update a cadence domain
//
// param ctx context.Context -> the context to use to execute the Update domain
// request to cadence
//
// param UpdateDomainRequest *cadenceshared.UpdateDomainRequest -> the request
// used to Update the cadence domain
//
// returns error -> error if one is thrown, nil if the method executed with no errors
func (helper *ClientHelper) UpdateDomain(ctx context.Context, updateDomainRequest *cadenceshared.UpdateDomainRequest) error {

	// domain Update call to cadence
	domain := updateDomainRequest.GetName()
	err := helper.DomainClient.Update(ctx, updateDomainRequest)
	if err != nil {
		helper.Logger.Error("failed to update domain",
			zap.String("Domain Name", domain),
			zap.Error(err),
		)

		return err
	}

	helper.Logger.Debug("domain successfully updated", zap.String("Domain Name", domain))
	return nil
}

// ExecuteWorkflow is an instance method to execute a registered cadence workflow
//
// param ctx context.Context -> the context to use to execute the workflow
//
// param domain string -> the domain to start the workflow on
//
// param options client.StartWorkflowOptions -> configuration parameters for starting a workflow execution
//
// param workflow interface{} -> a registered cadence workflow
//
// param args ...interface{} -> anonymous number of arguments for starting a workflow
//
// returns client.WorkflowRun -> the client.WorkflowRun returned by the workflow execution
// call to the cadence server
//
// returns error -> an error if the workflow could not be started, or nil if
// the workflow was triggered successfully
func (helper *ClientHelper) ExecuteWorkflow(ctx context.Context, domain string, options client.StartWorkflowOptions, workflow interface{}, args ...interface{}) (client.WorkflowRun, error) {
	n := 30
	var err error
	var workflowRun client.WorkflowRun
	workflowClient := helper.GetOrCreateWorkflowClient(domain)

	// start the workflow, but put in a loop
	// to check if the domain has been detected yet
	// by cadence server (primarily for unit testing,
	// loop should never execute more than once in production)
	for i := 0; i < n; i++ {
		workflowRun, err = workflowClient.ExecuteWorkflow(ctx, options, workflow, args...)
		if err != nil {
			if (strings.Contains(err.Error(), "EntityNotExistsError{Message: Domain:")) && (i < n-1) {
				time.Sleep(time.Second)
				continue
			}

			helper.Logger.Error("failed to create workflow", zap.Error(err))
			return nil, err
		}
		break
	}

	helper.Logger.Debug("Started Workflow",
		zap.String("WorkflowID", workflowRun.GetID()),
		zap.String("RunID", workflowRun.GetRunID()),
	)

	return workflowRun, nil
}

// GetWorkflow is an instance method to get a WorkflowRun from a started
// cadence workflow
//
// param ctx context.Context -> the context to use to get the workflow
//
// param workflowID string -> the workflowID of the running workflow
//
// param runID string -> the runID of the running workflow
//
// param domain string -> the domain the workflow is executing on
//
// returns client.WorkflowRun -> the client.WorkflowRun returned by the GetWorkflow
// call to the cadence server
//
// returns error -> an error if the workflow could not be started, or nil if
// the workflow was triggered successfully
func (helper *ClientHelper) GetWorkflow(ctx context.Context, workflowID, runID, domain string) (client.WorkflowRun, error) {

	// get the workflow execution
	workflowClient := helper.GetOrCreateWorkflowClient(domain)
	workflowRun := workflowClient.GetWorkflow(ctx, workflowID, runID)
	helper.Logger.Debug("Get Workflow",
		zap.String("WorkflowID", workflowRun.GetID()),
		zap.String("RunID", workflowRun.GetRunID()),
	)

	return workflowRun, nil
}

// CancelWorkflow is an instance method to cancel running
// cadence workflow
//
// param ctx context.Context -> the context to use to cancel the workflow
//
// param workflowID string -> the workflowID of the running workflow
//
// param runID string -> the runID of the running workflow
//
// param domain string -> the domain the workflow is executing on
//
// returns error -> an error if the workflow could not be started, or nil if
// the workflow was cancelled successfully
func (helper *ClientHelper) CancelWorkflow(ctx context.Context, workflowID, runID, domain string) error {

	// cancel the workflow
	workflowClient := helper.GetOrCreateWorkflowClient(domain)
	err := workflowClient.CancelWorkflow(ctx, workflowID, runID)
	if err != nil {
		helper.Logger.Error("failed to cancel workflow",
			zap.String("WorkflowID", workflowID),
			zap.String("RunID", runID),
			zap.Error(err),
		)

		return err
	}

	helper.Logger.Debug("Workflow Cancelled",
		zap.String("WorkflowID", workflowID),
		zap.String("RunID", runID),
	)

	return nil
}

// TerminateWorkflow is an instance method to terminate a running
// cadence workflow
//
// param ctx context.Context -> the context to use to terminate the workflow
//
// param workflowID string -> the workflowID of the running workflow
//
// param runID string -> the runID of the running workflow
//
// param domain string -> the domain the workflow is executing on
//
// param reason string -> the string reason for terminating
//
// param details []byte -> termination details encoded as a []byte
//
// returns error -> an error if the workflow could not be started, or nil if
// the workflow was terminated successfully
func (helper *ClientHelper) TerminateWorkflow(ctx context.Context, workflowID, runID, domain, reason string, details []byte) error {

	// terminate the workflow
	workflowClient := helper.GetOrCreateWorkflowClient(domain)
	err := workflowClient.TerminateWorkflow(ctx,
		workflowID,
		runID,
		reason,
		details,
	)

	if err != nil {
		helper.Logger.Error("failed to terminate workflow",
			zap.String("WorkflowID", workflowID),
			zap.String("RunID", runID),
			zap.Error(err),
		)

		return err
	}

	helper.Logger.Debug("Workflow Terminated",
		zap.String("WorkflowID", workflowID),
		zap.String("RunID", runID),
	)

	return nil
}

// SignalWithStartWorkflow is an instance method to signal a cadence workflow to start
//
// param ctx context.Context -> the context to use to get the workflow
//
// param workflowID string -> the workflowID of the running workflow
//
// param domain string -> the domain the workflow is executing on
//
// param signalName string -> name of the signal to signal channel to signal the workflow
//
// param signalArg []byte -> the signalling arguments encoded as a []byte
//
// param signalOpts client.StartWorkflowOptions -> client.StartWorkflowOptions
// used to start the workflow
//
// param workflow string -> the name of the workflow to start
//
// param args ...interface{} -> the optional arguments for starting the workflow
//
// returns *workflow.Execution -> pointer to the resulting workflow execution from
// starting the workflow
//
// returns error -> error upon failure and nil upon success
func (helper *ClientHelper) SignalWithStartWorkflow(ctx context.Context, workflowID, domain, signalName string, signalArg []byte, opts client.StartWorkflowOptions, workflow string, args ...interface{}) (*workflow.Execution, error) {

	// signal the workflow to start
	workflowClient := helper.GetOrCreateWorkflowClient(domain)
	workflowExecution, err := workflowClient.SignalWithStartWorkflow(ctx,
		workflowID,
		signalName,
		signalArg,
		opts,
		workflow,
		args...,
	)

	if err != nil {
		helper.Logger.Error("failed to start workflow", zap.Error(err))
		return nil, err
	}

	helper.Logger.Debug("Started Workflow",
		zap.String("WorkflowID", workflowExecution.ID),
		zap.String("RunID", workflowExecution.RunID),
	)

	return workflowExecution, nil
}

// DescribeWorkflowExecution is an instance method to describe the execution
// of a running cadence workflow
//
// param ctx context.Context -> the context to use to cancel the workflow
//
// param workflowID string -> the workflowID of the running workflow
//
// param runID string -> the runID of the running workflow
//
// param domain string -> the domain the workflow is executing on
//
// returns *cadenceshared.DescribeWorkflowExecutionResponse -> the response to the
// describe workflow execution request
//
// returns error -> an error if the workflow could not be started, or nil if
// the workflow was cancelled successfully
func (helper *ClientHelper) DescribeWorkflowExecution(ctx context.Context, workflowID, runID, domain string) (*cadenceshared.DescribeWorkflowExecutionResponse, error) {

	// descibe the workflow execution
	workflowClient := helper.GetOrCreateWorkflowClient(domain)
	response, err := workflowClient.DescribeWorkflowExecution(ctx, workflowID, runID)
	if err != nil {
		helper.Logger.Error("failed to describe workflow execution",
			zap.String("WorkflowID", workflowID),
			zap.String("RunID", runID),
			zap.Error(err),
		)

		return nil, err
	}

	helper.Logger.Debug("Workflow Describe Execution Successful",
		zap.String("WorkflowID", workflowID),
		zap.String("RunID", runID),
		zap.Any("Execution Info", *response.WorkflowExecutionInfo),
	)

	return response, nil
}

// SignalWorkflow is an instance method to signal a cadence workflow
//
// param ctx context.Context -> the context to use to get the workflow
//
// param workflowID string -> the workflowID of the running workflow
//
// param runID string -> the runID of the running cadence workflow
//
// param domain string -> the domain the workflow is executing on
//
// param signalName string -> name of the signal to signal channel to signal the workflow
//
// param arg interface{} -> the signaling arguments
//
// returns error -> error upon failure and nil upon success
func (helper *ClientHelper) SignalWorkflow(ctx context.Context, workflowID, runID, domain, signalName string, arg interface{}) error {

	// signal the workflow
	workflowClient := helper.GetOrCreateWorkflowClient(domain)
	err := workflowClient.SignalWorkflow(ctx,
		workflowID,
		runID,
		signalName,
		arg,
	)

	if err != nil {
		helper.Logger.Error("failed to signal workflow", zap.Error(err))
		return err
	}

	helper.Logger.Debug("Successfully Signaled Workflow",
		zap.String("WorkflowID", workflowID),
		zap.String("RunID", runID),
	)

	return nil
}

// QueryWorkflow is an instance method to query a cadence workflow
//
// param ctx context.Context -> the context to use to get the workflow
//
// param workflowID string -> the workflowID of the running workflow
//
// param runID string -> the runID of the running cadence workflow
//
// param domain string -> the domain the workflow is executing on
//
// param queryType string -> name of the query to query channel to query the workflow
//
// param args ...interface{} -> the optional querying arguments
//
// returns encoded.Value -> the encoded result value of querying a workflow
//
// returns error -> error upon failure and nil upon success
func (helper *ClientHelper) QueryWorkflow(ctx context.Context, workflowID, runID, domain, queryType string, args ...interface{}) (encoded.Value, error) {

	// query the workflow
	workflowClient := helper.GetOrCreateWorkflowClient(domain)
	value, err := workflowClient.QueryWorkflow(ctx, workflowID, runID, queryType, args...)
	if err != nil {
		helper.Logger.Error("failed to query workflow", zap.Error(err))
		return nil, err
	}

	helper.Logger.Debug("Successfully Queried Workflow",
		zap.String("WorkflowID", workflowID),
		zap.String("RunID", runID),
	)

	return value, nil
}

// CompleteActivity is an instance method that completes the execution of an activity
//
// param ctx context.Context -> the go context used to execute the complete activity call
//
// param taskToken []byte -> a task token used to complete the activity encoded as
// a []byte
//
// param domain string -> the domain the workflow is executing on
//
// param result interface{} -> the result to complete the activity with
//
// pararm cadenceError *proxyerror.CadenceError -> error to complete the activity with
//
// returns error -> error upon failure to complete the activity, nil upon success
func (helper *ClientHelper) CompleteActivity(ctx context.Context, taskToken []byte, domain string, result interface{}, cadenceError *proxyerror.CadenceError) error {
	var e error
	if cadenceError != nil {
		e = errors.New(cadenceError.ToString())
	}

	// query the workflow
	workflowClient := helper.GetOrCreateWorkflowClient(domain)
	err := workflowClient.CompleteActivity(ctx, taskToken, result, e)
	if err != nil {
		helper.Logger.Error("failed to complete activity", zap.Error(err))
		return err
	}

	helper.Logger.Debug("Successfully Completed Activity",
		zap.Any("Result", result),
		zap.Any("Error", e),
	)

	return nil
}

// CompleteActivityByID is an instance method that completes the execution of an activity
//
// param ctx context.Context -> the go context used to execute the complete activity call
//
// param domain string -> the domain the activity to complete is running on
//
// param workflowID string -> the workflowID of the running workflow
//
// param runID string -> the runID of the running cadence workflow
//
// param activityID string -> the activityID of the executing activity to complete
//
// param result interface{} -> the result to complete the activity with
//
// pararm cadenceError *proxyerror.CadenceError -> error to complete the activity with
//
// returns error -> error upon failure to complete the activity, nil upon success
func (helper *ClientHelper) CompleteActivityByID(ctx context.Context, domain, workflowID, runID, activityID string, result interface{}, cadenceError *proxyerror.CadenceError) error {
	var e error
	if cadenceError != nil {
		e = errors.New(cadenceError.ToString())
	}

	// query the workflow
	workflowClient := helper.GetOrCreateWorkflowClient(domain)
	err := workflowClient.CompleteActivityByID(ctx, domain, workflowID, runID, activityID, result, e)
	if err != nil {
		helper.Logger.Error("failed to complete activity", zap.Error(err))
		return err
	}

	helper.Logger.Debug("Successfully Completed Activity",
		zap.Any("Result", result),
		zap.Any("Error", e),
	)

	return nil
}

// RecordActivityHeartbeat is an instance method that records heartbeat for an activity.
//
// param ctx context.Context -> the go context used to record a heartbeat for an activity
//
// param taskToken []byte -> a task token used to record a heartbeat for an activity
// a []byte
//
// param domain string -> the domain the workflow is executing on
//
// param details ...interface{} -> optional activity heartbeat details
//
// returns error -> error upon failure to record activity heartbeat, nil upon success
func (helper *ClientHelper) RecordActivityHeartbeat(ctx context.Context, taskToken []byte, domain string, details ...interface{}) error {
	workflowClient := helper.GetOrCreateWorkflowClient(domain)
	err := workflowClient.RecordActivityHeartbeat(ctx, taskToken, details)
	if err != nil {
		helper.Logger.Error("failed to record activity heartbeat", zap.Error(err))
		return err
	}

	helper.Logger.Debug("Successfully Recorded Activity Heartbeat")
	return nil
}

// RecordActivityHeartbeatByID is an instance method that records heartbeat for an activity.
//
// param ctx context.Context -> the go context used to record a heartbeat for an activity
//
// param domain string -> the domain the activity to is running in
//
// param workflowID string -> the workflowID of the running workflow
//
// param runID string -> the runID of the running cadence workflow
//
// param activityID string -> the activityID of the executing activity
//
// param details ...interface{} -> optional activity heartbeat details
//
// returns error -> error upon failure to record activity heartbeat, nil upon success
func (helper *ClientHelper) RecordActivityHeartbeatByID(ctx context.Context, domain, workflowID, runID, activityID string, details ...interface{}) error {
	workflowClient := helper.GetOrCreateWorkflowClient(domain)
	err := workflowClient.RecordActivityHeartbeatByID(ctx, domain, workflowID, runID, activityID, details)
	if err != nil {
		helper.Logger.Error("failed to record activity heartbeat", zap.Error(err))
		return err
	}

	helper.Logger.Debug("Successfully Recorded Activity Heartbeat")
	return nil
}

// GetOrCreateWorkflowClient queries workflowClients looking for
// a cadence WorkflowClient at a specified domain
//
// param domain string -> the domain of the cadence WorkflowClient
//
// returns client.Client -> the WorkflowClient associated with
// the specified domain
func (helper *ClientHelper) GetOrCreateWorkflowClient(domain string) client.Client {
	wc := helper.WorkflowClients.Get(domain)
	if wc == nil {
		wc = client.NewClient(helper.Service, domain, helper.Builder.clientOptions)
		_ = helper.WorkflowClients.Add(domain, wc)
	}

	return wc
}

// pollDomain polls the cadence server to check and see if a connection
// has been established by the service client by polling a domain
//
// param ctx context.Context -> context to execute the domain describe call on
//
// param channel chan error -> channel to send error over upon a connection
// failure or nil if a connection was verified
//
// param domain string -> the domain to query for a connection
//
// returns error -> error if establishing a connection failed and nil
// upon success
func (helper *ClientHelper) pollDomain(ctx context.Context, channel chan error, domain string) error {

	// check the connection
	go func() {

		// defer sending error
		// or nil over channel
		var err error
		defer func() {
			channel <- err
		}()

		// make a domain describe request on the cadence system domain
		// to check if it is ready to accept requests
		_, err = helper.DescribeDomain(ctx, domain)
	}()

	// block and catch the result
	if err := <-channel; err != nil {
		return err
	}

	return nil
}

//----------------------------------------------------------------------------
// WorkflowClientsMap instance methods

// Add adds a new cadence WorkflowClient and its corresponding domain into
// the WorkflowClientsMap map.  This method is thread-safe.
//
// param domain string -> the domain for the cadence WorkflowClient.
// This will be the mapped key
//
// param wc client.Client -> cadence WorkflowClient used to
// execute workflow functions. This will be the mapped value
//
// returns string -> the domain for the cadence WorkflowClient added to the map
func (wcm *WorkflowClientsMap) Add(domain string, wc client.Client) string {
	wcm.safeMap.Store(domain, wc)
	return domain
}

// Remove removes key/value entry from the WorkflowClientsMap map at the specified
// ContextId.  This is a thread-safe method.
//
// param domain string -> the domain for the cadence WorkflowClient.
// This will be the mapped key
//
// returns string -> the domain for the cadence WorkflowClient removed from the map
func (wcm *WorkflowClientsMap) Remove(domain string) string {
	wcm.safeMap.Delete(domain)
	return domain
}

// Get gets a WorkflowContext from the WorkflowClientsMap at the specified
// ContextID.  This method is thread-safe.
//
// param domain string -> the domain for the cadence WorkflowClient.
// This will be the mapped key
//
// returns client.Client -> pointer to cadence WorkflowClient with the specified domain
func (wcm *WorkflowClientsMap) Get(domain string) client.Client {
	if v, ok := wcm.safeMap.Load(domain); ok {
		if _v, _ok := v.(client.Client); _ok {
			return _v
		}
	}

	return nil
}<|MERGE_RESOLUTION|>--- conflicted
+++ resolved
@@ -32,10 +32,6 @@
 	"go.uber.org/cadence/workflow"
 	"go.uber.org/zap"
 
-<<<<<<< HEAD
-	"github.com/cadence-proxy/internal"
-=======
->>>>>>> 3618d9a9
 	proxyerror "github.com/cadence-proxy/internal/cadence/error"
 )
 
@@ -201,11 +197,6 @@
 	}
 
 	// Configure the ClientHelper.Builder
-<<<<<<< HEAD
-	logger := zap.L()
-	helper.Logger = logger.Named(internal.ProxyLoggerName)
-=======
->>>>>>> 3618d9a9
 	helper.Builder = NewBuilder(helper.Logger).
 		SetHostPort(helper.Config.hostPort).
 		SetClientOptions(helper.Config.clientOptions).
@@ -325,12 +316,6 @@
 // returns error -> an error if the workflow could not be started, or nil if
 // the workflow was triggered successfully
 func (helper *ClientHelper) StartWorker(domain, taskList string, options worker.Options) (worker.Worker, error) {
-<<<<<<< HEAD
-	logger := zap.L()
-	options.Logger = logger.Named(internal.CadenceLoggerName)
-
-=======
->>>>>>> 3618d9a9
 	worker := worker.New(helper.Service, domain, taskList, options)
 	err := worker.Start()
 	if err != nil {
