<<<<<<< HEAD
﻿Build and Package
-----------------

The instructions below describe how to build the plugin as well
as its Debian package.

	1. Edit [version.txt] to have version number (as a single line)
	2. 


Vendor Dependencies
-------------------
=======
﻿Build Debian Package
--------------------
The Debian package is built automatically in the project post-build
event using the [package-deb\package.ps1] script.  Note that you
need to update [version.txt] to be the Debian package version including
the "-REVISION" suffix (most likely set to "-1").

The package will be created in the [/bin] folder and also copied
to the solution's Build folder.  You'll need to manually upload
the package to the public download site.

Rebuild Dependencies
--------------------
>>>>>>> 5df363a6

This project uses the GO [dep] tool to manage reference vendor packages.
Occasionally, you may need to update these packages.  This can be accomplished
via the following commands:

# Start the GOLANG container, mounting the project directory:

docker run -it --rm --entrypoint=bash -v %NF_ROOT%\Tools:/src neoncluster/golang

# Run these commands inside the container.

cd /src/neon-volume-plugin
rm Gopkg.*
rm -r vendor/*
dep init
exit
<|MERGE_RESOLUTION|>--- conflicted
+++ resolved
@@ -1,17 +1,3 @@
-<<<<<<< HEAD
-﻿Build and Package
------------------
-
-The instructions below describe how to build the plugin as well
-as its Debian package.
-
-	1. Edit [version.txt] to have version number (as a single line)
-	2. 
-
-
-Vendor Dependencies
--------------------
-=======
 ﻿Build Debian Package
 --------------------
 The Debian package is built automatically in the project post-build
@@ -25,10 +11,9 @@
 
 Rebuild Dependencies
 --------------------
->>>>>>> 5df363a6
 
 This project uses the GO [dep] tool to manage reference vendor packages.
-Occasionally, you may need to update these packages.  This can be accomplished
+Ocassionally, you may need to update these packages.  This can be accomplished
 via the following commands:
 
 # Start the GOLANG container, mounting the project directory:
@@ -37,8 +22,6 @@
 
 # Run these commands inside the container.
 
-cd /src/neon-volume-plugin
-rm Gopkg.*
-rm -r vendor/*
+cd /src/neon-volume
 dep init
-exit
+exit