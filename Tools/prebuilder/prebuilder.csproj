﻿<Project Sdk="Microsoft.NET.Sdk">

	<PropertyGroup>
		<OutputType>Exe</OutputType>
		<TargetFramework>net6.0</TargetFramework>
		<RootNamespace>Prebuilder</RootNamespace>
		<Configurations>Debug;Release</Configurations>
	</PropertyGroup>

	<PropertyGroup Condition="'$(Configuration)|$(Platform)'=='Debug|AnyCPU'">
		<DefineConstants>DEBUG;TRACE</DefineConstants>
	</PropertyGroup>

	<PropertyGroup Condition="'$(Configuration)|$(Platform)'=='Release|AnyCPU'">
	</PropertyGroup>

	<ItemGroup>
	  <PackageReference Include="KubernetesClient" Version="7.2.19" />
<<<<<<< HEAD
	  <PackageReference Include="Neon.Common" Version="10000.0.2351-dev-master" />
=======
	  <PackageReference Include="Neon.Common" Version="10000.0.2357-dev-master" />
>>>>>>> 48cc7e18
	</ItemGroup>

</Project><|MERGE_RESOLUTION|>--- conflicted
+++ resolved
@@ -16,11 +16,7 @@
 
 	<ItemGroup>
 	  <PackageReference Include="KubernetesClient" Version="7.2.19" />
-<<<<<<< HEAD
-	  <PackageReference Include="Neon.Common" Version="10000.0.2351-dev-master" />
-=======
 	  <PackageReference Include="Neon.Common" Version="10000.0.2357-dev-master" />
->>>>>>> 48cc7e18
 	</ItemGroup>
 
 </Project>