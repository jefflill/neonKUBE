--- conflicted
+++ resolved
@@ -193,63 +193,7 @@
                     status.WriteToConsole();
                 };
 
-<<<<<<< HEAD
-            // Configure the setup controller state.
-
-            controller.Add(KubeSetup.DebugModeProperty, debug);
-            controller.Add(KubeSetup.ReleaseModeProperty, Program.IsRelease);
-            controller.Add(KubeSetup.MaintainerModeProperty, !string.IsNullOrEmpty(Environment.GetEnvironmentVariable("NC_ROOT")));
-            controller.Add(KubeSetup.ClusterProxyProperty, cluster);
-            controller.Add(KubeSetup.ClusterLoginProperty, clusterLogin);
-            controller.Add(KubeSetup.HostingManagerProperty, hostingManager);
-            controller.Add(KubeSetup.HostingEnvironmentProperty, hostingManager.HostingEnvironment);
-
-            // Configure the setup steps.
-
-            controller.AddGlobalStep("download binaries", async controller => await KubeSetup.InstallWorkstationBinariesAsync(controller));
-            controller.AddWaitUntilOnlineStep("connect");
-            controller.AddNodeStep("verify OS", (controller, node) => node.VerifyNodeOS());
-
-            // $todo(jefflill): We don't support Linux distribution upgrades yet.
-            controller.AddNodeStep("node basics", (controller, node) => node.BaseInitialize(controller, upgradeLinux: false));
-
-            controller.AddNodeStep("setup NTP", (controller, node) => node.SetupConfigureNtp(controller));
-
-            // Write the operation begin marker to all cluster node logs.
-
-            cluster.LogLine(logBeginMarker);
-
-            // Perform common configuration for the bootstrap node first.
-            // We need to do this so the the package cache will be running
-            // when the remaining nodes are configured.
-
-            var configureFirstMasterStepLabel = cluster.Definition.Masters.Count() > 1 ? "setup first master" : "setup master";
-
-            controller.AddNodeStep(configureFirstMasterStepLabel,
-                (controller, node) =>
-                {
-                    node.SetupNode(controller);
-                    //node.InvokeIdempotent("setup/setup-node-restart", () => node.Reboot(wait: true));
-                },
-                (controller, node) => node == cluster.FirstMaster);
-
-            // Perform common configuration for the remaining nodes (if any).
-
-            if (cluster.Definition.Nodes.Count() > 1)
-            {
-                controller.AddNodeStep("setup other nodes",
-                    (controller, node) =>
-                    {
-                        node.SetupNode(controller);
-                        node.InvokeIdempotent("setup/setup-node-restart", () => node.Reboot(wait: true));
-                    },
-                    (controller, node) => node != cluster.FirstMaster);
-            }
-
-            if (commandLine.HasOption("--debug"))
-=======
             if (controller.Run())
->>>>>>> e79106ca
             {
                 Console.WriteLine();
                 Console.WriteLine($" [{clusterDefinition.Name}] cluster is ready.");
