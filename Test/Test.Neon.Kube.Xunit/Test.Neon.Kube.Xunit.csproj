--- conflicted
+++ resolved
@@ -24,19 +24,11 @@
   </ItemGroup>
 
   <ItemGroup>
-<<<<<<< HEAD
-    <PackageReference Include="Microsoft.NET.Test.Sdk" Version="17.0.0" />
-    <PackageReference Include="Neon.Common" Version="10000.0.2271-dev-master" />
-    <PackageReference Include="Neon.Xunit" Version="10000.0.2271-dev-master" />
-    <PackageReference Include="xunit" Version="2.4.1" />
-    <PackageReference Include="xunit.runner.visualstudio" Version="2.4.3">
-=======
     <PackageReference Include="Microsoft.NET.Test.Sdk" Version="17.3.2" />
     <PackageReference Include="Neon.Common" Version="10000.0.2275-dev-jeff" />
     <PackageReference Include="Neon.Xunit" Version="10000.0.2275-dev-jeff" />
     <PackageReference Include="xunit" Version="2.4.2" />
     <PackageReference Include="xunit.runner.visualstudio" Version="2.4.5">
->>>>>>> c3a80343
       <IncludeAssets>runtime; build; native; contentfiles; analyzers; buildtransitive</IncludeAssets>
       <PrivateAssets>all</PrivateAssets>
     </PackageReference>
