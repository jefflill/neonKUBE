﻿<Project Sdk="Microsoft.NET.Sdk">

    <PropertyGroup>
        <TargetFrameworks>netcoreapp3.1; net5.0; net6.0</TargetFrameworks>
        <TargetLatestRuntimePatch>false</TargetLatestRuntimePatch>
        <IsPackable>false</IsPackable>
        <LangVersion>latest</LangVersion>
        <RootNamespace>Test.Neon.Web</RootNamespace>
        <Configurations>Debug;Release;CodeDoc</Configurations>
        <OutputType>Library</OutputType>
        <GenerateAssemblyInfo>false</GenerateAssemblyInfo>
        <GenerateTargetFrameworkAttribute>true</GenerateTargetFrameworkAttribute>
        <GenerateDocumentationFile>false</GenerateDocumentationFile>
        <AnalysisLevel>5.0</AnalysisLevel>
    </PropertyGroup>

    <PropertyGroup Condition="'$(Configuration)|$(Platform)'=='Debug|AnyCPU'">
        <DefineConstants>DEBUG;TRACE</DefineConstants>
        <TreatWarningsAsErrors>false</TreatWarningsAsErrors>
        <WarningsAsErrors>NU1605</WarningsAsErrors>
        <NoWarn></NoWarn>
    </PropertyGroup>

    <PropertyGroup Condition="'$(Configuration)|$(Platform)'=='Release|AnyCPU'">
        <TreatWarningsAsErrors>false</TreatWarningsAsErrors>
        <WarningsAsErrors>NU1605</WarningsAsErrors>
        <NoWarn></NoWarn>
    </PropertyGroup>

    <PropertyGroup Condition="'$(Configuration)|$(Platform)'=='CodeDoc|AnyCPU'">
        <TreatWarningsAsErrors>false</TreatWarningsAsErrors>
        <WarningsAsErrors>NU1605</WarningsAsErrors>
        <NoWarn></NoWarn>
    </PropertyGroup>

    <PropertyGroup Condition="'$(Configuration)|$(TargetFramework)|$(Platform)'=='Debug|netcoreapp3.1|AnyCPU'">
        <PlatformTarget>x64</PlatformTarget>
    </PropertyGroup>

    <PropertyGroup Condition="'$(Configuration)|$(TargetFramework)|$(Platform)'=='Release|netcoreapp3.1|AnyCPU'">
        <PlatformTarget>x64</PlatformTarget>
        <DefineConstants />
    </PropertyGroup>

    <PropertyGroup Condition="'$(Configuration)|$(TargetFramework)|$(Platform)'=='CodeDoc|netcoreapp3.1|AnyCPU'">
        <DefineConstants />
    </PropertyGroup>

    <ItemGroup>
        <None Remove="xunit.runner.json" />
    </ItemGroup>

    <ItemGroup>
        <Content Include="xunit.runner.json">
            <CopyToOutputDirectory>PreserveNewest</CopyToOutputDirectory>
        </Content>
    </ItemGroup>

<<<<<<< HEAD
    <ItemGroup>
        <PackageReference Include="coverlet.collector" Version="3.1.0">
            <IncludeAssets>runtime; build; native; contentfiles; analyzers; buildtransitive</IncludeAssets>
            <PrivateAssets>all</PrivateAssets>
        </PackageReference>
        <PackageReference Include="Linq2Couchbase" Version="1.4.2" />
        <PackageReference Include="LiquidTestReports.Markdown" Version="1.1.1-beta" />
        <PackageReference Include="Microsoft.AspNetCore.SignalR.Client" Version="6.0.6" />
        <PackageReference Include="Microsoft.AspNetCore.SignalR.Protocols.MessagePack" Version="6.0.6" />
        <PackageReference Include="Microsoft.AspNetCore.SignalR.Protocols.NewtonsoftJson" Version="6.0.6" />
        <PackageReference Include="Microsoft.Extensions.Hosting" Version="6.0.0" />
        <PackageReference Include="Microsoft.NET.Test.Sdk" Version="17.0.0" />
        <PackageReference Include="xunit" Version="2.4.1" />
        <PackageReference Include="xunit.runner.visualstudio" Version="2.4.3">
            <IncludeAssets>runtime; build; native; contentfiles; analyzers; buildtransitive</IncludeAssets>
            <PrivateAssets>all</PrivateAssets>
        </PackageReference>
    </ItemGroup>

    <ItemGroup Condition="'$(TargetFramework)' == 'netcoreapp3.1'">
        <PackageReference Include="Microsoft.AspNetCore.Mvc.NewtonsoftJson" Version="3.1.16" />
        <PackageReference Include="Microsoft.AspNetCore.TestHost" Version="3.1.15" />
    </ItemGroup>

    <ItemGroup Condition="'$(TargetFramework)' == 'net5.0'">
        <PackageReference Include="Microsoft.AspNetCore.Mvc.NewtonsoftJson" Version="5.0.13" />
        <PackageReference Include="Microsoft.AspNetCore.TestHost" Version="5.0.13" />
    </ItemGroup>

    <ItemGroup Condition="'$(TargetFramework)' == 'net6.0'">
        <PackageReference Include="Microsoft.AspNetCore.Mvc.NewtonsoftJson" Version="6.0.1" />
        <PackageReference Include="Microsoft.AspNetCore.TestHost" Version="6.0.1" />
    </ItemGroup>
=======
	<ItemGroup>
		<PackageReference Include="coverlet.collector" Version="3.1.0">
			<IncludeAssets>runtime; build; native; contentfiles; analyzers; buildtransitive</IncludeAssets>
			<PrivateAssets>all</PrivateAssets>
		</PackageReference>
		<PackageReference Include="Linq2Couchbase" Version="1.4.2" />
		<PackageReference Include="LiquidTestReports.Markdown" Version="1.1.1-beta" />
		<PackageReference Include="Microsoft.NET.Test.Sdk" Version="17.0.0" />
		<PackageReference Include="xunit" Version="2.4.1" />
		<PackageReference Include="xunit.runner.visualstudio" Version="2.4.3">
			<IncludeAssets>runtime; build; native; contentfiles; analyzers; buildtransitive</IncludeAssets>
			<PrivateAssets>all</PrivateAssets>
		</PackageReference>
	</ItemGroup>

	<ItemGroup Condition="'$(TargetFramework)' == 'netcoreapp3.1'">
		<PackageReference Include="Microsoft.AspNetCore.Mvc.NewtonsoftJson" Version="3.1.27" />
		<PackageReference Include="Microsoft.AspNetCore.TestHost" Version="3.1.27" />
	</ItemGroup>

	<ItemGroup Condition="'$(TargetFramework)' == 'net5.0'">
		<PackageReference Include="Microsoft.AspNetCore.Mvc.NewtonsoftJson" Version="5.0.17" />
		<PackageReference Include="Microsoft.AspNetCore.TestHost" Version="5.0.17" />
	</ItemGroup>

	<ItemGroup Condition="'$(TargetFramework)' == 'net6.0'">
		<PackageReference Include="Microsoft.AspNetCore.Mvc.NewtonsoftJson" Version="6.0.7" />
		<PackageReference Include="Microsoft.AspNetCore.TestHost" Version="6.0.7" />
	</ItemGroup>
>>>>>>> 33d96859

    <ItemGroup>
        <ProjectReference Include="..\..\Lib\Neon.ModelGen\Neon.ModelGen.csproj" />
        <ProjectReference Include="..\..\Lib\Neon.Common\Neon.Common.csproj" />
        <ProjectReference Include="..\..\Lib\Neon.Couchbase\Neon.Couchbase.csproj" />
        <ProjectReference Include="..\..\Lib\Neon.Web\Neon.Web.csproj" />
        <ProjectReference Include="..\..\Lib\Neon.Xunit.Couchbase\Neon.Xunit.Couchbase.csproj" />
        <ProjectReference Include="..\..\Lib\Neon.Xunit\Neon.Xunit.csproj" />
        <ProjectReference Include="..\Test.Neon.Models\Test.Neon.Models.csproj" />
    </ItemGroup>

</Project><|MERGE_RESOLUTION|>--- conflicted
+++ resolved
@@ -56,41 +56,6 @@
         </Content>
     </ItemGroup>
 
-<<<<<<< HEAD
-    <ItemGroup>
-        <PackageReference Include="coverlet.collector" Version="3.1.0">
-            <IncludeAssets>runtime; build; native; contentfiles; analyzers; buildtransitive</IncludeAssets>
-            <PrivateAssets>all</PrivateAssets>
-        </PackageReference>
-        <PackageReference Include="Linq2Couchbase" Version="1.4.2" />
-        <PackageReference Include="LiquidTestReports.Markdown" Version="1.1.1-beta" />
-        <PackageReference Include="Microsoft.AspNetCore.SignalR.Client" Version="6.0.6" />
-        <PackageReference Include="Microsoft.AspNetCore.SignalR.Protocols.MessagePack" Version="6.0.6" />
-        <PackageReference Include="Microsoft.AspNetCore.SignalR.Protocols.NewtonsoftJson" Version="6.0.6" />
-        <PackageReference Include="Microsoft.Extensions.Hosting" Version="6.0.0" />
-        <PackageReference Include="Microsoft.NET.Test.Sdk" Version="17.0.0" />
-        <PackageReference Include="xunit" Version="2.4.1" />
-        <PackageReference Include="xunit.runner.visualstudio" Version="2.4.3">
-            <IncludeAssets>runtime; build; native; contentfiles; analyzers; buildtransitive</IncludeAssets>
-            <PrivateAssets>all</PrivateAssets>
-        </PackageReference>
-    </ItemGroup>
-
-    <ItemGroup Condition="'$(TargetFramework)' == 'netcoreapp3.1'">
-        <PackageReference Include="Microsoft.AspNetCore.Mvc.NewtonsoftJson" Version="3.1.16" />
-        <PackageReference Include="Microsoft.AspNetCore.TestHost" Version="3.1.15" />
-    </ItemGroup>
-
-    <ItemGroup Condition="'$(TargetFramework)' == 'net5.0'">
-        <PackageReference Include="Microsoft.AspNetCore.Mvc.NewtonsoftJson" Version="5.0.13" />
-        <PackageReference Include="Microsoft.AspNetCore.TestHost" Version="5.0.13" />
-    </ItemGroup>
-
-    <ItemGroup Condition="'$(TargetFramework)' == 'net6.0'">
-        <PackageReference Include="Microsoft.AspNetCore.Mvc.NewtonsoftJson" Version="6.0.1" />
-        <PackageReference Include="Microsoft.AspNetCore.TestHost" Version="6.0.1" />
-    </ItemGroup>
-=======
 	<ItemGroup>
 		<PackageReference Include="coverlet.collector" Version="3.1.0">
 			<IncludeAssets>runtime; build; native; contentfiles; analyzers; buildtransitive</IncludeAssets>
@@ -120,16 +85,15 @@
 		<PackageReference Include="Microsoft.AspNetCore.Mvc.NewtonsoftJson" Version="6.0.7" />
 		<PackageReference Include="Microsoft.AspNetCore.TestHost" Version="6.0.7" />
 	</ItemGroup>
->>>>>>> 33d96859
 
-    <ItemGroup>
-        <ProjectReference Include="..\..\Lib\Neon.ModelGen\Neon.ModelGen.csproj" />
-        <ProjectReference Include="..\..\Lib\Neon.Common\Neon.Common.csproj" />
-        <ProjectReference Include="..\..\Lib\Neon.Couchbase\Neon.Couchbase.csproj" />
-        <ProjectReference Include="..\..\Lib\Neon.Web\Neon.Web.csproj" />
-        <ProjectReference Include="..\..\Lib\Neon.Xunit.Couchbase\Neon.Xunit.Couchbase.csproj" />
-        <ProjectReference Include="..\..\Lib\Neon.Xunit\Neon.Xunit.csproj" />
-        <ProjectReference Include="..\Test.Neon.Models\Test.Neon.Models.csproj" />
-    </ItemGroup>
+	<ItemGroup>
+		<ProjectReference Include="..\..\Lib\Neon.ModelGen\Neon.ModelGen.csproj" />
+		<ProjectReference Include="..\..\Lib\Neon.Common\Neon.Common.csproj" />
+		<ProjectReference Include="..\..\Lib\Neon.Couchbase\Neon.Couchbase.csproj" />
+		<ProjectReference Include="..\..\Lib\Neon.Web\Neon.Web.csproj" />
+		<ProjectReference Include="..\..\Lib\Neon.Xunit.Couchbase\Neon.Xunit.Couchbase.csproj" />
+		<ProjectReference Include="..\..\Lib\Neon.Xunit\Neon.Xunit.csproj" />
+		<ProjectReference Include="..\Test.Neon.Models\Test.Neon.Models.csproj" />
+	</ItemGroup>
 
 </Project>