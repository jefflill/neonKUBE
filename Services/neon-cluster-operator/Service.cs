--- conflicted
+++ resolved
@@ -179,20 +179,7 @@
 
                 var jobs = await k8s.ListNamespacedJobAsync(KubeNamespaces.NeonSystem);
 
-<<<<<<< HEAD
-        /// <summary>
-        /// Deploys a Kubernetes job that runs Grafana setup.
-        /// </summary>
-        /// <returns></returns>
-        public async Task SetupGrafanaAsync()
-        {
-            await using (NpgsqlConnection conn = new NpgsqlConnection(connString))
-            {
-                conn.Open();
-                await using (NpgsqlCommand cmd = new NpgsqlCommand($"SELECT value FROM {StateTable} WHERE key='{KubeConst.NeonJobSetupHarbor}'", conn))
-=======
                 if (!jobs.Items.Any(j => j.Metadata.Name == KubeConst.NeonJobSetupHarbor))
->>>>>>> e80af219
                 {
                     Log.LogInfo($"Creating Harbor setup job.");
 
@@ -230,23 +217,6 @@
                         },
                         KubeNamespaces.NeonSystem);
 
-<<<<<<< HEAD
-                            Log.LogInfo($"Created Grafana setup job.");
-                        }
-                        else
-                        {
-                            Log.LogInfo($"Grafana setup job is running.");
-                        }
-
-                        var job = await k8s.ReadNamespacedJobAsync(KubeConst.NeonJobSetupGrafana, KubeNamespaces.NeonSystem);
-
-                        while (job.Status.Succeeded < 1)
-                        {
-                            await Task.Delay(1000);
-                            job = await k8s.ReadNamespacedJobAsync(KubeConst.NeonJobSetupGrafana, KubeNamespaces.NeonSystem);
-                        }
-                    }
-=======
                     Log.LogInfo($"Created Harbor setup job.");
                 }
                 else
@@ -260,24 +230,16 @@
                 {
                     await Task.Delay(TimeSpan.FromSeconds(1));
                     job = await k8s.ReadNamespacedJobAsync(KubeConst.NeonJobSetupHarbor, KubeNamespaces.NeonSystem);
->>>>>>> e80af219
                 }
             }
         }
 
         /// <summary>
-<<<<<<< HEAD
-        /// Deploys a Kubernetes job that runs Harbor setup.
-        /// </summary>
-        /// <returns></returns>
-        public async Task SetupHarborAsync()
-=======
         /// Responsible for making sure cluster container images are present in the local
         /// cluster registry.
         /// </summary>
         /// <returns></returns>
         public async Task CheckNodeImagesAsync()
->>>>>>> e80af219
         {
             var lastChecked = await kubeKv.GetAsync<string>(KubeConst.ClusterImagesLastChecked, null);
 
@@ -340,18 +302,6 @@
                         },
                         Containers = new List<V1Container>()
                         {
-<<<<<<< HEAD
-                            Log.LogInfo($"Harbor setup job is running.");
-                        }
-
-                        var job = await k8s.ReadNamespacedJobAsync(KubeConst.NeonJobSetupHarbor, KubeNamespaces.NeonSystem);
-
-                        while (job.Status.Succeeded < 1)
-                        {
-                            await Task.Delay(1000);
-                            job = await k8s.ReadNamespacedJobAsync(KubeConst.NeonJobSetupHarbor, KubeNamespaces.NeonSystem);
-                        }
-=======
                             new V1Container()
                             {
                                 Name            = "check-node-images-busybox",
@@ -375,7 +325,6 @@
                         RestartPolicy      = "Always",
                         ServiceAccount     = NeonServices.ClusterOperator,
                         ServiceAccountName = NeonServices.ClusterOperator
->>>>>>> e80af219
                     }
                 }, KubeNamespaces.NeonSystem);
 
