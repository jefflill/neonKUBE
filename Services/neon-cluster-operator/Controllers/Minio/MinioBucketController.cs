//-----------------------------------------------------------------------------
// FILE:        MinioBucketController.cs
// CONTRIBUTOR: Marcus Bowyer
// COPYRIGHT:   Copyright © 2005-2023 by NEONFORGE LLC.  All rights reserved.
//
// Licensed under the Apache License, Version 2.0 (the "License");
// you may not use this file except in compliance with the License.
// You may obtain a copy of the License at
//
//     http://www.apache.org/licenses/LICENSE-2.0
//
// Unless required by applicable law or agreed to in writing, software
// distributed under the License is distributed on an "AS IS" BASIS,
// WITHOUT WARRANTIES OR CONDITIONS OF ANY KIND, either express or implied.
// See the License for the specific language governing permissions and
// limitations under the License.

using System;
using System.Diagnostics.Contracts;
using System.Linq;
using System.Net;
using System.Text;
using System.Text.Json;
using System.Threading;
using System.Threading.Tasks;

using k8s;
using k8s.Models;

using Microsoft.Extensions.Logging;

using Minio;

using Neon.Common;
using Neon.Diagnostics;
using Neon.Kube;
<<<<<<< HEAD
using Neon.Kube.Operator.Attributes;
using Neon.Kube.Operator.Controller;
using Neon.Kube.Operator.Finalizer;
using Neon.Kube.Operator.Rbac;
using Neon.Kube.Operator.ResourceManager;
using Neon.Kube.Operator.Util;
using Neon.Kube.Resources;
=======
>>>>>>> 0d10cac7
using Neon.Kube.Resources.Minio;
using Neon.Net;
using Neon.Operator.Attributes;
using Neon.Operator.Controllers;
using Neon.Operator.Rbac;
using Neon.Operator.Util;
using Neon.Tasks;

using OpenTelemetry.Trace;

namespace NeonClusterOperator
{
    /// <summary>
    /// Manages cluster Minio buckets.
    /// </summary>
    [Controller(IgnoreWhenNotInPod = true)]
    [RbacRule<V1MinioBucket>(Verbs = RbacVerb.All, Scope = EntityScope.Cluster, SubResources = "status")]
    [RbacRule<V1MinioTenant>(Verbs = RbacVerb.All, Scope = EntityScope.Cluster)]
    [RbacRule<V1Secret>(Verbs = RbacVerb.Get)]
    [RbacRule<V1Pod>(Verbs = RbacVerb.List)]
    [ResourceController(ManageCustomResourceDefinitions = true)]
    public class MinioBucketController : ResourceControllerBase<V1MinioBucket>
    {
        //---------------------------------------------------------------------
        // Static members

        private const string MinioExe = "mc";

        /// <summary>
        /// Static constructor.
        /// </summary>
        static MinioBucketController()
        {
        }

        //---------------------------------------------------------------------
        // Instance members

        private readonly IKubernetes                        k8s;
        private readonly ILogger<MinioBucketController>     logger;
        private readonly Service                            service;
        private MinioClient                                 minioClient;
        private CancellationTokenSource                     portForwardCts;


        /// <summary>
        /// Constructor.
        /// </summary>
        public MinioBucketController(
            IKubernetes                    k8s,
            ILogger<MinioBucketController> logger,
            Service                        service)
        {
            Covenant.Requires<ArgumentNullException>(k8s != null, nameof(k8s));
            Covenant.Requires<ArgumentNullException>(logger != null, nameof(logger));
            Covenant.Requires<ArgumentNullException>(service != null, nameof(service));

            this.k8s     = k8s;
            this.logger  = logger;
            this.service = service;
        }

        /// <inheritdoc/>
        public override async Task<ResourceControllerResult> ReconcileAsync(V1MinioBucket resource)
        {
            await SyncContext.Clear;

            using (var activity = TelemetryHub.ActivitySource?.StartActivity())
            {
                Tracer.CurrentSpan?.AddEvent("reconcile", attributes => attributes.Add("resource", nameof(V1MinioBucket)));
                
                logger?.LogInformationEx(() => $"Reconciling {typeof(V1MinioBucket)} [{resource.Namespace()}/{resource.Name()}].");

                var patch = OperatorHelper.CreatePatch<V1MinioBucket>();

                patch.Replace(path => path.Status, new V1MinioBucket.V1MinioBucketStatus());
                patch.Replace(path => path.Status.State, "reconciling");

                await k8s.CustomObjects.PatchNamespacedCustomObjectStatusAsync<V1MinioBucket>(
                    patch:              OperatorHelper.ToV1Patch<V1MinioBucket>(patch),
                    name:               resource.Name(),
                    namespaceParameter: resource.Namespace());

                try
                {
                    minioClient = await GetMinioClientAsync(resource);

                    // Create bucket if it doesn't exist.

                    var exists = await minioClient.BucketExistsAsync(new BucketExistsArgs().WithBucket(resource.Name()));

                    if (exists)
                    {
                        logger?.LogInformationEx(() => $"BUCKET [{resource.Name()}] already exists.");
                    }
                    else
                    {
                        var args = new MakeBucketArgs().WithBucket(resource.Name());

                        if (!string.IsNullOrEmpty(resource.Spec.Region))
                        {
                            args.WithLocation(resource.Spec.Region);
                        }

                        if (resource.Spec.ObjectLocking)
                        {
                            args.WithObjectLock();
                        }

                        await minioClient.MakeBucketAsync(args);
                        logger?.LogInformationEx(() => $"BUCKET [{resource.Name()}] created successfully.");
                    }

                    await SetVersioningAsync(resource);
                    await SetQuotaAsync(resource);
                }
                catch (Exception e)
                {
                    logger?.LogErrorEx(e);

                    throw;
                }
                finally
                {
                    minioClient.Dispose();
                    portForwardCts?.Cancel();
                }

                patch = OperatorHelper.CreatePatch<V1MinioBucket>();

                patch.Replace(path => path.Status, new V1MinioBucket.V1MinioBucketStatus());
                patch.Replace(path => path.Status.State, "reconciled");

                await k8s.CustomObjects.PatchNamespacedCustomObjectStatusAsync<V1MinioBucket>(
                    patch:              OperatorHelper.ToV1Patch<V1MinioBucket>(patch), 
                    name:               resource.Name(), 
                    namespaceParameter: resource.Namespace());

                logger?.LogInformationEx(() => $"RECONCILED: {resource.Name()}");

                return null;
            }
        }

        /// <inheritdoc/>
        public override async Task DeletedAsync(V1MinioBucket resource)
        {
            await SyncContext.Clear;

            using (var activity = TelemetryHub.ActivitySource?.StartActivity())
            {

                // Ignore all events when the controller hasn't been started.

                logger?.LogInformationEx(() => $"DELETED: {resource.Name()}");
            }
        }

        private async Task<MinioClient> GetMinioClientAsync(V1MinioBucket resource)
        {
            var minioClient = new MinioClient();

            var tenant = await k8s.CustomObjects.ReadNamespacedCustomObjectAsync<V1MinioTenant>(
                name:               resource.Spec.Tenant, 
                namespaceParameter: resource.Namespace());

            var minioEndpoint = $"{tenant.Name()}.{tenant.Namespace()}";
            var secretName    = ((JsonElement)(tenant.Spec)).GetProperty("credsSecret").GetProperty("name").GetString();
            var secret        = await k8s.CoreV1.ReadNamespacedSecretAsync(secretName, resource.Namespace());
            var accessKey     = Encoding.UTF8.GetString(secret.Data["accesskey"]);
            var secretKey     = Encoding.UTF8.GetString(secret.Data["secretkey"]);
            var minioPort     = 80;

            if (NeonHelper.IsDevWorkstation) 
            { 
                var pod = (await k8s.CoreV1.ListNamespacedPodAsync(resource.Namespace(), labelSelector: $"v1.min.io/tenant={resource.Spec.Tenant}")).Items.First();

                minioPort      = NetHelper.GetUnusedTcpPort(IPAddress.Loopback);
                portForwardCts = new CancellationTokenSource();

                service.PortForwardManager.StartPodPortForward(
                    name:              pod.Name(), 
                    @namespace:        pod.Namespace(), 
                    localPort:         minioPort, 
                    remotePort:        9000, 
                    cancellationToken: portForwardCts.Token);

                minioEndpoint = $"localhost";
            }

            minioClient
                .WithEndpoint(minioEndpoint, minioPort)
                .WithCredentials(accessKey, secretKey)
                .Build();

            await ExecuteMcCommandAsync(
                new string[]
                {
                    "alias",
                    "set",
                    $"{GetTenantAlias(resource)}",
                    $"http://{minioEndpoint}:{minioPort}",
                    accessKey,
                    secretKey
                });

            return minioClient;
        }

        private async Task SetQuotaAsync(V1MinioBucket resource)
        {
            if (resource.Spec.Quota == null)
            {
                await ExecuteMcCommandAsync(
                    new string[]
                    {
                        "quota",
                        "clear",
                        $"{GetTenantAlias(resource)}/{resource.Name()}"
                    });
            }
            else
            {
                await ExecuteMcCommandAsync(
                    new string[]
                    {
                        "quota",
                        "set",
                        $"{GetTenantAlias(resource)}/{resource.Name()}",
                        "--size",
                        resource.Spec.Quota.Limit
                    });
            }
        }

        private async Task<ExecuteResponse> ExecuteMcCommandAsync(string[] args)
        {
            try
            {
                logger?.LogDebugEx(() => $"command: {MinioExe} {string.Join(" ", args)}");

                return (await NeonHelper.ExecuteCaptureAsync(MinioExe, args))
                    .EnsureSuccess();
            }
            catch (Exception e)
            {
                logger?.LogErrorEx(e);
                throw;
            }
        }

        private async Task SetVersioningAsync(V1MinioBucket resource)
        {
            var versioning = await minioClient.GetVersioningAsync(new GetVersioningArgs().WithBucket(resource.Name()));

            if (versioning.Status != resource.Spec.Versioning.ToMemberString())
            {
                logger?.LogInformationEx(() => $"BUCKET [{resource.Name()}] versioning needs to configured.");

                var args = new SetVersioningArgs().WithBucket(resource.Name());

                switch (resource.Spec.Versioning)
                {
                    case VersioningMode.Enabled:

                        args.WithVersioningEnabled();
                        break;

                    case VersioningMode.Suspended:

                        args.WithVersioningSuspended();
                        break;

                    case VersioningMode.Off:
                    default:

                        break;
                }

                await minioClient.SetVersioningAsync(args);

                logger?.LogInformationEx(() => $"BUCKET [{resource.Name()}] versioning configured successfully.");
            }
        }

        private static string GetTenantAlias(V1MinioBucket resource)
        {
            return $"{resource.Spec.Tenant}-{resource.Namespace()}";
        }
    }
}<|MERGE_RESOLUTION|>--- conflicted
+++ resolved
@@ -34,16 +34,6 @@
 using Neon.Common;
 using Neon.Diagnostics;
 using Neon.Kube;
-<<<<<<< HEAD
-using Neon.Kube.Operator.Attributes;
-using Neon.Kube.Operator.Controller;
-using Neon.Kube.Operator.Finalizer;
-using Neon.Kube.Operator.Rbac;
-using Neon.Kube.Operator.ResourceManager;
-using Neon.Kube.Operator.Util;
-using Neon.Kube.Resources;
-=======
->>>>>>> 0d10cac7
 using Neon.Kube.Resources.Minio;
 using Neon.Net;
 using Neon.Operator.Attributes;
@@ -57,9 +47,8 @@
 namespace NeonClusterOperator
 {
     /// <summary>
-    /// Manages cluster Minio buckets.
+    /// Manages MinioBucket LDAP database.
     /// </summary>
-    [Controller(IgnoreWhenNotInPod = true)]
     [RbacRule<V1MinioBucket>(Verbs = RbacVerb.All, Scope = EntityScope.Cluster, SubResources = "status")]
     [RbacRule<V1MinioTenant>(Verbs = RbacVerb.All, Scope = EntityScope.Cluster)]
     [RbacRule<V1Secret>(Verbs = RbacVerb.Get)]
@@ -70,7 +59,9 @@
         //---------------------------------------------------------------------
         // Static members
 
-        private const string MinioExe = "mc";
+        private const string            MinioExe = "mc";
+        private MinioClient             minioClient;
+        private CancellationTokenSource portForwardCts;
 
         /// <summary>
         /// Static constructor.
@@ -82,12 +73,9 @@
         //---------------------------------------------------------------------
         // Instance members
 
-        private readonly IKubernetes                        k8s;
-        private readonly ILogger<MinioBucketController>     logger;
-        private readonly Service                            service;
-        private MinioClient                                 minioClient;
-        private CancellationTokenSource                     portForwardCts;
-
+        private readonly IKubernetes                      k8s;
+        private readonly ILogger<MinioBucketController>   logger;
+        private readonly Service                          service;
 
         /// <summary>
         /// Constructor.
@@ -133,7 +121,7 @@
 
                     // Create bucket if it doesn't exist.
 
-                    var exists = await minioClient.BucketExistsAsync(new BucketExistsArgs().WithBucket(resource.Name()));
+                    bool exists = await minioClient.BucketExistsAsync(new BucketExistsArgs().WithBucket(resource.Name()));
 
                     if (exists)
                     {
@@ -152,6 +140,7 @@
                         {
                             args.WithObjectLock();
                         }
+
 
                         await minioClient.MakeBucketAsync(args);
                         logger?.LogInformationEx(() => $"BUCKET [{resource.Name()}] created successfully.");
@@ -279,19 +268,20 @@
             }
         }
 
-        private async Task<ExecuteResponse> ExecuteMcCommandAsync(string[] args)
+        private async Task ExecuteMcCommandAsync(string[] args)
         {
             try
             {
                 logger?.LogDebugEx(() => $"command: {MinioExe} {string.Join(" ", args)}");
 
-                return (await NeonHelper.ExecuteCaptureAsync(MinioExe, args))
-                    .EnsureSuccess();
+                var response = await NeonHelper.ExecuteCaptureAsync(MinioExe,
+                    args);
+
+                response.EnsureSuccess();
             }
             catch (Exception e)
             {
                 logger?.LogErrorEx(e);
-                throw;
             }
         }
 
