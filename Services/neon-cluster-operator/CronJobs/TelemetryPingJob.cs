//-----------------------------------------------------------------------------
// FILE:        TelemetryPingJob.cs
// CONTRIBUTOR: Marcus Bowyer
// COPYRIGHT:   Copyright © 2005-2024 by NEONFORGE LLC.  All rights reserved.
//
// Licensed under the Apache License, Version 2.0 (the "License");
// you may not use this file except in compliance with the License.
// You may obtain a copy of the License at
//
//     http://www.apache.org/licenses/LICENSE-2.0
//
// Unless required by applicable law or agreed to in writing, software
// distributed under the License is distributed on an "AS IS" BASIS,
// WITHOUT WARRANTIES OR CONDITIONS OF ANY KIND, either express or implied.
// See the License for the specific language governing permissions and
// limitations under the License.

using System;
using System.Collections.Generic;
using System.Diagnostics.Contracts;
using System.Net.Http.Headers;
using System.Linq;
using System.Text;
using System.Threading;
using System.Threading.Tasks;

using k8s;
using k8s.Models;

using Microsoft.Extensions.Logging;

using Neon.Common;
using Neon.Diagnostics;
using Neon.K8s;
using Neon.Kube;
using Neon.Kube.ClusterDef;
using Neon.Operator.Util;
using Neon.Net;
using Neon.Kube.Resources.Cluster;
using Neon.Tasks;

using OpenTelemetry;
using OpenTelemetry.Resources;
using OpenTelemetry.Trace;

using Prometheus;

using Quartz;

namespace NeonClusterOperator
{
    /// <summary>
    /// Handles the transmission of telemetry pings to the headend. 
    /// </summary>
    [DisallowConcurrentExecution]
    public class TelemetryPingJob : CronJob, IJob
    {
        private static readonly ILogger logger = TelemetryHub.CreateLogger<TelemetryPingJob>();

        /// <summary>
        /// Constructor.
        /// </summary>
        public TelemetryPingJob()
            : base(typeof(TelemetryPingJob))
        {
        }

        /// <inheritdoc/>
        public async Task Execute(IJobExecutionContext context)
        {
            await SyncContext.Clear;
            Covenant.Requires<ArgumentNullException>(context != null, nameof(context));

            using (var activity = TelemetryHub.ActivitySource?.StartActivity())
            {
                try
                {
                    logger.LogInformationEx(() => "Send cluster telemetry.");

                    var dataMap          = context.MergedJobDataMap;
                    var k8s              = (IKubernetes)dataMap["Kubernetes"];
                    var authHeader       = (AuthenticationHeaderValue)dataMap["AuthHeader"];
                    var clusterTelemetry = new ClusterTelemetry();
                    var nodes            = await k8s.CoreV1.ListNodeAsync();
                    var hasWorkers       = nodes.Items.Count(node => node.Metadata.GetLabel("neonkube.io/node.role") == NodeRole.Worker) > 0;

                    foreach (var k8sNode in nodes) 
                    {
                        var node = new ClusterNodeTelemetry();

                        node.ContainerRuntimeVersion = k8sNode.Status.NodeInfo.ContainerRuntimeVersion;
                        node.CpuArchitecture         = k8sNode.Status.NodeInfo.Architecture;
                        node.KernelVersion           = k8sNode.Status.NodeInfo.KernelVersion;
                        node.KubeletVersion          = k8sNode.Status.NodeInfo.KubeletVersion;
                        node.OperatingSystem         = k8sNode.Status.NodeInfo.OperatingSystem;
                        node.OsImage                 = k8sNode.Status.NodeInfo.OsImage;
                        node.PrivateAddress          = k8sNode.Status.Addresses.FirstOrDefault(address => address.Type == "InternalIP").Address;
                        node.Role                    = k8sNode.Metadata.GetLabel(NodeLabel.LabelRole);

                        if (k8sNode.Status.Capacity.TryGetValue("cpu", out var cores))
                        {
                            node.VCpus = cores.ToInt32();
                        }

                        if (k8sNode.Status.Capacity.TryGetValue("memory", out var memory))
                        {
                            node.Memory = memory.ToString();
                        }

                        clusterTelemetry.Nodes.Add(node);
                    }

                    clusterTelemetry.Details = new ClusterDetails((await k8s.CoreV1.ReadNamespacedTypedConfigMapAsync<ClusterInfo>(KubeConfigMapName.ClusterInfo, KubeNamespace.NeonStatus)).Data);

                    using (var jsonClient = new JsonClient() { BaseAddress = KubeEnv.HeadendUri })
                    {
                        jsonClient.DefaultRequestHeaders.Authorization = authHeader;

                        await jsonClient.PostAsync("/telemetry/cluster?api-version=2023-04-06", clusterTelemetry);
                    }

<<<<<<< HEAD
                    var jobResource  = await k8s.CustomObjects.ReadClusterCustomObjectAsync<V1NeonClusterJobConfig>(V1NeonClusterJobConfig.SingularName);
                    var patch        = OperatorHelper.CreatePatch<V1NeonClusterJobConfig>();
=======
                    var clusterOperator = await k8s.CustomObjects.GetClusterCustomObjectAsync<V1NeonClusterJobs>(KubeService.NeonClusterOperator);
                    var patch           = OperatorHelper.CreatePatch<V1NeonClusterJobs>();
>>>>>>> 2683d43d

                    if (jobResource.Status == null)
                    {
                        patch.Replace(path => path.Status, new V1NeonClusterJobConfig.NeonClusterJobsStatus());
                    }

                    patch.Replace(path => path.Status.TelemetryPing, new V1NeonClusterJobConfig.JobStatus());
                    patch.Replace(path => path.Status.TelemetryPing.LastCompleted, DateTime.UtcNow);

                    await k8s.CustomObjects.PatchClusterCustomObjectStatusAsync<V1NeonClusterJobConfig>(
                        patch: OperatorHelper.ToV1Patch<V1NeonClusterJobConfig>(patch),
                        name:  jobResource.Name());
                }
                catch (Exception e)
                {
                    logger?.LogErrorEx(e);
                }
            }
        }
    }
}<|MERGE_RESOLUTION|>--- conflicted
+++ resolved
@@ -1,7 +1,7 @@
 //-----------------------------------------------------------------------------
 // FILE:        TelemetryPingJob.cs
 // CONTRIBUTOR: Marcus Bowyer
-// COPYRIGHT:   Copyright © 2005-2024 by NEONFORGE LLC.  All rights reserved.
+// COPYRIGHT:   Copyright © 2005-2023 by NEONFORGE LLC.  All rights reserved.
 //
 // Licensed under the Apache License, Version 2.0 (the "License");
 // you may not use this file except in compliance with the License.
@@ -92,10 +92,11 @@
                         node.CpuArchitecture         = k8sNode.Status.NodeInfo.Architecture;
                         node.KernelVersion           = k8sNode.Status.NodeInfo.KernelVersion;
                         node.KubeletVersion          = k8sNode.Status.NodeInfo.KubeletVersion;
+                        node.KubeProxyVersion        = k8sNode.Status.NodeInfo.KubeProxyVersion;
                         node.OperatingSystem         = k8sNode.Status.NodeInfo.OperatingSystem;
                         node.OsImage                 = k8sNode.Status.NodeInfo.OsImage;
                         node.PrivateAddress          = k8sNode.Status.Addresses.FirstOrDefault(address => address.Type == "InternalIP").Address;
-                        node.Role                    = k8sNode.Metadata.GetLabel(NodeLabel.LabelRole);
+                        node.Role                    = k8sNode.Metadata.GetLabel(NodeLabels.LabelRole);
 
                         if (k8sNode.Status.Capacity.TryGetValue("cpu", out var cores))
                         {
@@ -119,25 +120,20 @@
                         await jsonClient.PostAsync("/telemetry/cluster?api-version=2023-04-06", clusterTelemetry);
                     }
 
-<<<<<<< HEAD
-                    var jobResource  = await k8s.CustomObjects.ReadClusterCustomObjectAsync<V1NeonClusterJobConfig>(V1NeonClusterJobConfig.SingularName);
-                    var patch        = OperatorHelper.CreatePatch<V1NeonClusterJobConfig>();
-=======
                     var clusterOperator = await k8s.CustomObjects.GetClusterCustomObjectAsync<V1NeonClusterJobs>(KubeService.NeonClusterOperator);
                     var patch           = OperatorHelper.CreatePatch<V1NeonClusterJobs>();
->>>>>>> 2683d43d
 
-                    if (jobResource.Status == null)
+                    if (clusterOperator.Status == null)
                     {
-                        patch.Replace(path => path.Status, new V1NeonClusterJobConfig.NeonClusterJobsStatus());
+                        patch.Replace(path => path.Status, new V1NeonClusterJobs.NeonClusterJobsStatus());
                     }
 
-                    patch.Replace(path => path.Status.TelemetryPing, new V1NeonClusterJobConfig.JobStatus());
+                    patch.Replace(path => path.Status.TelemetryPing, new V1NeonClusterJobs.JobStatus());
                     patch.Replace(path => path.Status.TelemetryPing.LastCompleted, DateTime.UtcNow);
 
-                    await k8s.CustomObjects.PatchClusterCustomObjectStatusAsync<V1NeonClusterJobConfig>(
-                        patch: OperatorHelper.ToV1Patch<V1NeonClusterJobConfig>(patch),
-                        name:  jobResource.Name());
+                    await k8s.CustomObjects.PatchClusterCustomObjectStatusAsync<V1NeonClusterJobs>(
+                        patch: OperatorHelper.ToV1Patch<V1NeonClusterJobs>(patch),
+                        name:  clusterOperator.Name());
                 }
                 catch (Exception e)
                 {
