﻿<Project Sdk="Microsoft.NET.Sdk">

	<PropertyGroup>
		<TargetFramework>net7.0</TargetFramework>
		<OutputType>Exe</OutputType>
		<IsPackable>false</IsPackable>
		<RootNamespace>NeonClusterOperator</RootNamespace>
		<ServerGarbageCollection>true</ServerGarbageCollection>
		<ConcurrentGarbageCollection>true</ConcurrentGarbageCollection>
		<AssemblyName>neon-cluster-operator</AssemblyName>
		<Configurations>Debug;Release</Configurations>
	</PropertyGroup>

	<ItemGroup>
		<Compile Include="$(SolutionDir)\Lib\Neon.Kube.BuildInfo\AssemblyAttributes.cs" Link="Properties\AssemblyAttributes.cs" />
		<Compile Include="$(SolutionDir)\Lib\Neon.Kube.BuildInfo\AssemblyInfo.cs" Link="Properties\AssemblyInfo.cs" />
	</ItemGroup>

	<PropertyGroup>
		<!-- Write generated installation YAML to an git-ignored folder -->
		<KubeOpsConfigRoot>config.gitignore</KubeOpsConfigRoot>
		<KubeOpsSkipDockerfile>true</KubeOpsSkipDockerfile>
	</PropertyGroup>

    <ItemGroup>
<<<<<<< HEAD
        <Protobuf Include="Protos/**/*.proto" OutputDir="$(ProjectDir)" />
=======
        <Protobuf Include="Protos/**/*.proto" OutputDir="$(ProjectDir)" GrpcServices="Client" />
>>>>>>> 0a167a17
    </ItemGroup>

	<ItemGroup>
		<EmbeddedResource Include="Resources\cluster-manifest.json" />
	</ItemGroup>

	<ItemGroup>
        <PackageReference Include="DnsClient" Version="1.6.1" />
		<PackageReference Include="Google.Protobuf" Version="3.21.7" />
		<PackageReference Include="Grpc.Net.Client" Version="2.49.0" />
		<PackageReference Include="Grpc.Tools" Version="2.49.1">
		  <PrivateAssets>all</PrivateAssets>
		  <IncludeAssets>runtime; build; native; contentfiles; analyzers; buildtransitive</IncludeAssets>
		</PackageReference>
        <PackageReference Include="JsonDiffPatch" Version="2.0.55" />
		<PackageReference Include="Minio" Version="4.0.6" />
		<PackageReference Include="NSwag.MSBuild" Version="13.18.0">
		  <PrivateAssets>all</PrivateAssets>
		  <IncludeAssets>runtime; build; native; contentfiles; analyzers; buildtransitive</IncludeAssets>
		</PackageReference>
		<PackageReference Include="OpenTelemetry" Version="1.4.0-beta.1" />
		<PackageReference Include="OpenTelemetry.Instrumentation.GrpcCore" Version="1.0.0-beta.5" />
		<PackageReference Include="OpenTelemetry.Instrumentation.Quartz" Version="1.0.0-alpha.1" />
		<PackageReference Include="Npgsql.OpenTelemetry" Version="6.0.7" />
		<PackageReference Include="Microsoft.AspNetCore.JsonPatch" Version="6.0.9" />
		<PackageReference Include="Quartz" Version="3.5.0" />
		<PackageReference Include="Neon.Common" Version="10000.0.2621-dev-master" />
        <PackageReference Include="Neon.Service" Version="10000.0.2621-dev-master" />
    </ItemGroup>

	<ItemGroup>
		<ProjectReference Include="..\..\Lib\Neon.Kube.BuildInfo\Neon.Kube.BuildInfo.csproj" />
		<ProjectReference Include="..\..\Lib\Neon.Kube.Operator\Neon.Kube.Operator.csproj" />
		<ProjectReference Include="..\..\Lib\Neon.Kube.Resources\Neon.Kube.Resources.csproj" />
		<ProjectReference Include="..\..\Lib\Neon.Kube\Neon.Kube.csproj" />
	</ItemGroup>

	<ItemGroup>
		<Folder Include="config.gitignore\" />
	</ItemGroup>

	<!--
	The [ClusterManifest] build target executes a [neon-build download-const-uri] command to
	download the cluster manifest JSON file for the current cluster version.  The manifest
	will be generated during image builds in neonCLOUD and uploaded to S3.
  
	The [neon-build download-const-uri] obtains the URI for the manifest from:
  
		assembly:   Neon.Kube.dll
		constant:   Neon.Kube.NeonDownloads.NeonClusterManifestUri
  
	We'll be loading the [Neon.Kube.dll] assembly from that project's folder using the same
	build configuration and target runtime as this project.  This is a bit fragile.
  
	Note that the [neon-build download-const-uri] doesn't fail if it couldn't download the
	file so that developers will be able to work offline.  We'll just build with the existing
	manifest file which is checked into git and won't change very often.
	-->

	<Target Name="ClusterManifest" BeforeTargets="CoreCompile">
		<Exec Command="neon-build download-const-uri &quot;%NK_ROOT%\Lib\Neon.Kube\bin\$(Configuration)\net7.0\Neon.Kube.dll&quot; Neon.Kube.KubeDownloads NeonClusterManifestUri &quot;$(ProjectDir)Resources\cluster-manifest.json" />
	</Target>

	<!--  CRD generation settings. -->
	
	<PropertyGroup>
		<KubeOpsConfigRoot>config.gitignore</KubeOpsConfigRoot>
		<KubeOpsSkipDockerfile>true</KubeOpsSkipDockerfile>
	</PropertyGroup>

	<!-- 
    The KubeOps config file generator doesn't rebuild the files when the config output
    directory already exists.  We're going to delete this folder to ensure that these
    files are always regenerated.
    -->

	<!--<Target Name="RemoveConfig" BeforeTargets="BeforeBuild">
		<Message Importance="high" Text="Purge CRDs from: $(ProjectDir)config.gitignore" />
		<Exec Command="neon-build rmdir &quot;$(ProjectDir)config.gitignore&quot;" />
	</Target>-->

	<!--
    This target publishes all generated CRDs to [$/Lib/Neon.Kube.Setup/Resources/Helm/neon-cluster-operator/crds/*].
  
    NOTE: This does not copy any other deployment related files to [$/Lib/Neon.Kube.Setup].  We'll edit deployment,
  	      RBAC and other files in place there, like we do for all other charts.
  
    NOTE: [GenerateAfterBuild] is the KubeOps build target that generates the CRDs and other Kubernetes manifest 
          and kustomization files.
    -->

	<Target Name="PublishCRDs" AfterTargets="GenerateAfterBuild">
		<Message Importance="high" Text="Publish CRDs to: Neon.Kube.Setup" />
		<Exec Command="neon-build rm &quot;$(SolutionDir)Lib\Neon.Kube.Setup\Resources\Helm\$(MSBuildProjectName)\crds\*&quot;" />
		<Exec Command="neon-build publish-files &quot;$(ProjectDir)config.gitignore\crds\*&quot; &quot;$(NK_ROOT)\Lib\Neon.Kube.Setup\Resources\Helm\$(MSBuildProjectName)\crds&quot; --exclude-kustomize" />
	</Target>
    
    <Target Name="NSwag" AfterTargets="BeforeBuild">
        <Exec Command="$(NSwagExe) openapi2csclient /classname:HarborClient /namespace:NeonClusterOperator.Harbor /input:../../Lib/Neon.Kube/Harbor/swagger.json /output:HarborClient.mg.cs" />
    </Target>

</Project><|MERGE_RESOLUTION|>--- conflicted
+++ resolved
@@ -23,11 +23,7 @@
 	</PropertyGroup>
 
     <ItemGroup>
-<<<<<<< HEAD
-        <Protobuf Include="Protos/**/*.proto" OutputDir="$(ProjectDir)" />
-=======
         <Protobuf Include="Protos/**/*.proto" OutputDir="$(ProjectDir)" GrpcServices="Client" />
->>>>>>> 0a167a17
     </ItemGroup>
 
 	<ItemGroup>
