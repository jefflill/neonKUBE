﻿//-----------------------------------------------------------------------------
// FILE:	    DropUp.razor.cs
// CONTRIBUTOR: Simon Zhang, Marcus Bowyer
// COPYRIGHT:   Copyright (c) 2005-2022 by neonFORGE LLC.  All rights reserved.
//
// Licensed under the Apache License, Version 2.0 (the "License");
// you may not use this file except in compliance with the License.
// You may obtain a copy of the License at
//
//     http://www.apache.org/licenses/LICENSE-2.0
//
// Unless required by applicable law or agreed to in writing, software
// distributed under the License is distributed on an "AS IS" BASIS,
// WITHOUT WARRANTIES OR CONDITIONS OF ANY KIND, either express or implied.
// See the License for the specific language governing permissions and
// limitations under the License.


using System;
using System.Collections.Generic;
using System.Diagnostics;
using System.Diagnostics.CodeAnalysis;
using System.IO;
using System.Linq;
using System.Threading.Tasks;

using Microsoft.AspNetCore.Components;
using Microsoft.AspNetCore.Http;
using Microsoft.Extensions.Logging;

using NeonDashboard;

namespace NeonDashboard.Shared.Components
{
    public partial class DropUp : ComponentBase, IDisposable
    {
        [Inject]
        AppState AppState { get; set; }

        [Inject]
        NavigationManager NavigationManager { get; set; }

        [Parameter]
        public string Title { get; set; } = "Name";

        [Parameter]
        public Dashboard Active { get; set; }

        [Parameter]
        public string Icon { get; set; }

<<<<<<< HEAD
		protected override void OnInitialized()
		{
            AppState.OnDashboardChange += StateHasChanged;
		}
		public void Dispose()
		{
			AppState.OnDashboardChange -= StateHasChanged;
		}
=======
        [Parameter]
        public RenderFragment<IDropUpItem> DropList { get; set; }
>>>>>>> 1a2912d5

        [Parameter, AllowNull]
        public IReadOnlyList<IDropUpItem> Items { get; set; }

        protected override void OnInitialized()
        {
            AppState.OnDashboardChange += StateHasChanged;
        }
        public void Dispose()
        {
            AppState.OnDashboardChange -= StateHasChanged;
        }

        public DropUp() { }

        bool HideMenu = true;

        void Show()
        {
            HideMenu = !HideMenu;
        }

        void MouseIn()
        {
            HideMenu = false;
        }

        void MouseOut()
        {
            HideMenu = true;
        }
    }
}<|MERGE_RESOLUTION|>--- conflicted
+++ resolved
@@ -49,19 +49,8 @@
         [Parameter]
         public string Icon { get; set; }
 
-<<<<<<< HEAD
-		protected override void OnInitialized()
-		{
-            AppState.OnDashboardChange += StateHasChanged;
-		}
-		public void Dispose()
-		{
-			AppState.OnDashboardChange -= StateHasChanged;
-		}
-=======
         [Parameter]
         public RenderFragment<IDropUpItem> DropList { get; set; }
->>>>>>> 1a2912d5
 
         [Parameter, AllowNull]
         public IReadOnlyList<IDropUpItem> Items { get; set; }
