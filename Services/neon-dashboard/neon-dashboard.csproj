﻿<Project Sdk="Microsoft.NET.Sdk.Web">

  <PropertyGroup>
    <TargetFramework>net6.0</TargetFramework>
    <OutputType>Exe</OutputType>
    <IsPackable>false</IsPackable>
    <LangVersion>latest</LangVersion>
    <RootNamespace>NeonDashboard</RootNamespace>
    <LangVersion>latest</LangVersion>
    <ServerGarbageCollection>true</ServerGarbageCollection>
    <ConcurrentGarbageCollection>true</ConcurrentGarbageCollection>
    <AssemblyName>neon-dashboard</AssemblyName>
    <Configurations>Debug;Release</Configurations>
    <GenerateAssemblyInfo>false</GenerateAssemblyInfo>
    <GenerateTargetFrameworkAttribute>false</GenerateTargetFrameworkAttribute>
    <AnalysisLevel>5.0</AnalysisLevel>
  </PropertyGroup>

  <PropertyGroup Condition="'$(Configuration)|$(Platform)'=='Release|AnyCPU'">
    <Optimize>False</Optimize>
  </PropertyGroup>

  <ItemGroup>
    <None Remove="Shared\Components\LoadingCircle.razor.css" />
  </ItemGroup>

  <ItemGroup>
    <PackageReference Include="Analytics" Version="3.8.1" />
    <PackageReference Include="Blazor-Analytics" Version="3.11.0" />
    <PackageReference Include="Blazored.LocalStorage" Version="4.2.0" />
    <PackageReference Include="ChartJs.Blazor.Fork" Version="2.0.2" />
    <PackageReference Include="Microsoft.AspNetCore.Authentication.OpenIdConnect" Version="6.0.9" />
    <PackageReference Include="Microsoft.Extensions.Caching.StackExchangeRedis" Version="6.0.9" />
    <PackageReference Include="GitInfo" Version="2.2.0">
      <PrivateAssets>all</PrivateAssets>
      <IncludeAssets>runtime; build; native; contentfiles; analyzers; buildtransitive</IncludeAssets>
    </PackageReference>
<<<<<<< HEAD
    <PackageReference Include="Neon.Common" Version="10000.0.2281-dev-master" />
    <PackageReference Include="Neon.Service" Version="10000.0.2281-dev-master" />
    <PackageReference Include="Neon.Tailwind" Version="10000.0.2281-dev-master" />
    <PackageReference Include="Neon.Web" Version="10000.0.2281-dev-master" />
=======
    <PackageReference Include="Neon.Common" Version="10000.0.2283-dev-master" />
    <PackageReference Include="Neon.Service" Version="10000.0.2283-dev-master" />
    <PackageReference Include="Neon.Tailwind" Version="10000.0.2283-dev-master" />
    <PackageReference Include="Neon.Web" Version="10000.0.2283-dev-master" />
>>>>>>> de83c768
    <PackageReference Include="OpenTelemetry.Exporter.Console" Version="1.3.1" />
    <PackageReference Include="OpenTelemetry.Extensions.Hosting" Version="1.0.0-rc8" />
    <PackageReference Include="OpenTelemetry.Instrumentation.AspNetCore" Version="1.0.0-rc9.6" />
    <PackageReference Include="OpenTelemetry.Instrumentation.Http" Version="1.0.0-rc9.6" />
    <PackageReference Include="prometheus-net" Version="6.0.0" />
    <PackageReference Include="prometheus-net.AspNetCore" Version="6.0.0" />
    <PackageReference Include="prometheus-net.DotNetRuntime" Version="4.2.4" />
    <PackageReference Include="Tailwind.Extensions.AspNetCore" Version="1.0.0-beta3" />
  </ItemGroup>

  <ItemGroup>
    <Content Update="wwwroot\favicon.ico">
      <CopyToOutputDirectory>PreserveNewest</CopyToOutputDirectory>
    </Content>
  </ItemGroup>

  <ItemGroup>
    <Content Include="Shared\Components\LoadingCircle.razor.css" />
  </ItemGroup>

  <ItemGroup>
    <Folder Include="wwwroot\css\" />
    <Folder Include="wwwroot\fonts\" />
  </ItemGroup>

  <ItemGroup>
    <None Include="wwwroot\fonts\PPPangramSans-Bold.otf" />
    <None Include="wwwroot\fonts\PPPangramSans-Medium.otf" />
  </ItemGroup>

    <ItemGroup>
        <!-- extends watching group to include *.js files -->
        <Watch Include="**\*.razor" />
        <Watch Include="**\*.cs" />
        <Watch Include="**\*.razor.cs" />
        <Watch Include="**\*.cshtml" />
        <Watch Include="**\*.js" Exclude="node_modules\**\*;**\*.js.map;obj\**\*;bin\**\*" />
    </ItemGroup>

    <ItemGroup>
      <ProjectReference Include="..\..\Lib\Neon.Kube\Neon.Kube.csproj" />
    </ItemGroup>

  <Target Name="PreBuild" BeforeTargets="PreBuildEvent">
    <Exec Command="pwsh -f prebuild.ps1" ContinueOnError="true" />
  </Target>

  <Target Name="NodeCheck" BeforeTargets="PreBuild">
    <Exec Command="npm --version" ContinueOnError="true">
      <Output TaskParameter="ExitCode" PropertyName="ErrorCodeNode" />
    </Exec>
    <Error Condition="'$(ErrorCodeNode)' != '0'" Text="NPM is required for this project. please install Node.js" />
  </Target>
</Project><|MERGE_RESOLUTION|>--- conflicted
+++ resolved
@@ -35,17 +35,10 @@
       <PrivateAssets>all</PrivateAssets>
       <IncludeAssets>runtime; build; native; contentfiles; analyzers; buildtransitive</IncludeAssets>
     </PackageReference>
-<<<<<<< HEAD
-    <PackageReference Include="Neon.Common" Version="10000.0.2281-dev-master" />
-    <PackageReference Include="Neon.Service" Version="10000.0.2281-dev-master" />
-    <PackageReference Include="Neon.Tailwind" Version="10000.0.2281-dev-master" />
-    <PackageReference Include="Neon.Web" Version="10000.0.2281-dev-master" />
-=======
     <PackageReference Include="Neon.Common" Version="10000.0.2283-dev-master" />
     <PackageReference Include="Neon.Service" Version="10000.0.2283-dev-master" />
     <PackageReference Include="Neon.Tailwind" Version="10000.0.2283-dev-master" />
     <PackageReference Include="Neon.Web" Version="10000.0.2283-dev-master" />
->>>>>>> de83c768
     <PackageReference Include="OpenTelemetry.Exporter.Console" Version="1.3.1" />
     <PackageReference Include="OpenTelemetry.Extensions.Hosting" Version="1.0.0-rc8" />
     <PackageReference Include="OpenTelemetry.Instrumentation.AspNetCore" Version="1.0.0-rc9.6" />
