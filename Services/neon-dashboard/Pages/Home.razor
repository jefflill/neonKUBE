﻿@*-----------------------------------------------------------------------------
// FILE:	    Index.razor
// CONTRIBUTOR: Marcus Bowyer
// COPYRIGHT:   Copyright (c) 2005-2022 by neonFORGE LLC.  All rights reserved.*@

@page "/neonkube"
@inherits PageBase

<PageBase PageTitle="@PageTitle" />
<div class="container w-screen grid grid-cols-12 gap-3"> 

</div>

<div class="container w-screen grid grid-cols-12 gap-3">
  <div class="col-span-8">
     <h1 class=" text-5">uwu neonkube!</h1>

      <p>Name: @clusterInfo.Name</p>
      <p>Version: @clusterInfo.ClusterVersion</p>
      <p>DataCenter: @clusterInfo.Datacenter</p>
      <p>Hosting Environment: @clusterInfo.HostingEnvironment</p>
      <p>Domain: @clusterInfo.Domain</p>
      <p>CreationTimestamp: @clusterInfo.CreationTimestamp</p>
      <p>Environment: @clusterInfo.Environment</p>
  </div>

   <div class="col-start-10 col-end-[-1]">
     @if (AppState.Kube.Nodes != null)
{
  <table>
      <tr>
        <td>Name</td>
        <td>Status</td>
      </tr>
      <tr>
         <td>Total Nodes</td>
         <td>@(AppState.Kube?.TotalNodes)</td>
      </tr>
      <tr>
         <td>Active Nodes</td>
         <td>@(AppState.Kube?.ActiveNodes)</td>
      </tr>
      <tr>
         <td>Failed Nodes</td>
         <td>@(AppState.Kube?.FailedNodes)</td>
      </tr>
  </table>
}
<<<<<<< HEAD
  </div>
 




</div>
=======

@if (memoryChartConfig != null)
{

    <div id="header" style="width:500px;">
        <Chart Config="memoryChartConfig" @ref="memoryChart"></Chart>
    </div>
}

@if (cpuChartConfig != null)
{
    <div id="header" style="width:500px;">
        <Chart Config="cpuChartConfig" @ref="cpuChart"></Chart>
    </div>
}

@if (diskChartConfig != null)
{
    <div id="header" style="width:500px;">
        <Chart Config="diskChartConfig" @ref="diskChart"></Chart>
    </div>
}
>>>>>>> 3ccabcb3
<|MERGE_RESOLUTION|>--- conflicted
+++ resolved
@@ -46,7 +46,6 @@
       </tr>
   </table>
 }
-<<<<<<< HEAD
   </div>
  
 
@@ -54,7 +53,6 @@
 
 
 </div>
-=======
 
 @if (memoryChartConfig != null)
 {
@@ -77,4 +75,3 @@
         <Chart Config="diskChartConfig" @ref="diskChart"></Chart>
     </div>
 }
->>>>>>> 3ccabcb3
