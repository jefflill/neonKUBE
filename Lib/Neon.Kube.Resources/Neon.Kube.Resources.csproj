--- conflicted
+++ resolved
@@ -29,13 +29,8 @@
 	<ItemGroup>
         <PackageReference Include="KubernetesClient" Version="9.0.38" />
         <PackageReference Include="Macross.Json.Extensions" Version="3.0.0" />
-<<<<<<< HEAD
-        <PackageReference Include="Neon.Common" Version="10000.0.2807-dev-master" />
-        <PackageReference Include="Neon.JsonConverters" Version="10000.0.2807-dev-master" />
-=======
         <PackageReference Include="Neon.Common" Version="10000.0.2814-dev-jeff" />
         <PackageReference Include="Neon.JsonConverters" Version="10000.0.2814-dev-jeff" />
->>>>>>> 72bea2a3
         <PackageReference Include="Newtonsoft.Json" Version="13.0.1" />
         <PackageReference Include="NJsonSchema" Version="10.8.0" />
         <PackageReference Include="System.ComponentModel.Annotations" Version="5.0.0" />
