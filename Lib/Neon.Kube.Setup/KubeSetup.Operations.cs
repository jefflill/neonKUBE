--- conflicted
+++ resolved
@@ -3268,8 +3268,7 @@
                             values.Add("mcImage.organization", KubeConst.LocalClusterRegistry);
                             values.Add("helmKubectlJqImage.organization", KubeConst.LocalClusterRegistry);
                             values.Add($"tenants[0].pools[0].servers", serviceAdvice.ReplicaCount);
-<<<<<<< HEAD
-                            values.Add($"tenants[0].pools[0].volumesPerServer", cluster.Definition.Storage.Minio.VolumesPerServer);
+                            values.Add($"tenants[0].pools[0].volumesPerServer", cluster.Definition.Storage.Minio.VolumesPerNode);
 
                             var volumesize = ByteUnits.Humanize(
                                 ByteUnits.Parse(cluster.Definition.Storage.Minio.VolumeSize),
@@ -3278,10 +3277,6 @@
                                 removeByteUnit: true);
 
                             values.Add($"tenants[0].pools[0].size", volumesize);
-=======
-                            values.Add($"tenants[0].pools[0].volumesPerServer", cluster.Definition.Storage.Minio.VolumesPerNode);
-                            values.Add($"tenants[0].pools[0].size", cluster.Definition.Storage.Minio.VolumeSize);
->>>>>>> b364916f
 
                             values.Add("ingress.operator.subdomain", ClusterDomain.Minio);
 
