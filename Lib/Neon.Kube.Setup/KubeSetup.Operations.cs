--- conflicted
+++ resolved
@@ -3471,25 +3471,14 @@
                         "-c",
                         $@"wget -q -O- --post-data='{{""name"":""kiali"",""email"":""kiali@cluster.local"",""login"":""kiali"",""password"":""{kialiPassword}"",""OrgId"":1}}' --header='Content-Type:application/json' http://{grafanaUser}:{grafanaPassword}@localhost:3000/api/admin/users"
                     };
-<<<<<<< HEAD
-=======
-
-                    var pod = (await k8s.ListNamespacedPodAsync(KubeNamespaces.NeonMonitor, labelSelector: "app=grafana")).Items.First();
->>>>>>> 6abbfa20
 
                     await NeonHelper.WaitForAsync(
-                        async () =>
-                        {
-                            try
+                            async () =>
                             {
-<<<<<<< HEAD
                                 try
                                 {
                                     var pod = (await k8s.ListNamespacedPodAsync(KubeNamespaces.NeonMonitor, labelSelector: "app=grafana")).Items.First();
                                     (await k8s.NamespacedPodExecAsync(pod.Namespace(), pod.Name(), "grafana", cmd)).EnsureSuccess();
-=======
-                                (await k8s.NamespacedPodExecAsync(pod.Namespace(), pod.Name(), "grafana", cmd)).EnsureSuccess();
->>>>>>> 6abbfa20
 
                                 return true;
                             }
@@ -4051,11 +4040,87 @@
             {
                 controller.LogProgress(master, verb: "ready-to-go", message: "harbor credentials");
 
-<<<<<<< HEAD
                 await master.InvokeIdempotentAsync(GetStepString(readyToGoMode, "harbor-credentials"),
                     async () =>
-=======
-            await master.InvokeIdempotentAsync("setup/harbor-ready",
+                    {
+                        var adminSecret = await k8s.ReadNamespacedSecretAsync(KubeConst.NeonSystemDbAdminSecret, KubeNamespaces.NeonSystem);
+                        var adminUsername = Encoding.UTF8.GetString(adminSecret.Data["username"]);
+                        var adminPassword = Encoding.UTF8.GetString(adminSecret.Data["password"]);
+
+                        var secret = await k8s.ReadNamespacedSecretAsync(KubeConst.NeonSystemDbServiceSecret, KubeNamespaces.NeonSystem);
+                        var harborSecret = await k8s.ReadNamespacedSecretAsync(KubeConst.RegistrySecretKey, KubeNamespaces.NeonSystem);
+
+                        harborSecret.Data["postgresql-password"] = secret.Data["password"];
+                        harborSecret.Data["secret"] = Encoding.UTF8.GetBytes(NeonHelper.GetCryptoRandomPassword(cluster.Definition.Security.PasswordLength));
+
+                        await k8s.UpsertSecretAsync(harborSecret, harborSecret.Namespace());
+
+                        // Delete secret so that the harbor operator creates a new one with the updated credential.
+
+                        await k8s.DeleteNamespacedSecretAsync("registry-harbor-harbor-registry-basicauth", KubeNamespaces.NeonSystem);
+
+                        var master = (await k8s.ListNamespacedPodAsync(KubeNamespaces.NeonSystem, labelSelector: "app=neon-system-db")).Items.First();
+
+                        var command = new string[]
+                            {
+                                    "/bin/bash",
+                                    "-c",
+                                    $@"psql -U {KubeConst.NeonSystemDbAdminUser} harbor_core -t -c ""UPDATE public.harbor_user SET password='', salt = '' WHERE user_id = 1;"""
+                            };
+
+                        var result = await k8s.NamespacedPodExecAsync(
+                            name: master.Name(),
+                            namespaceParameter: master.Namespace(),
+                            container: "postgres",
+                            command: command);
+
+                        // Restart registry components.
+                        var tasks = new List<Task>();
+                        var harborOperator = await k8s.ReadNamespacedDeploymentAsync("harbor-operator", KubeNamespaces.NeonSystem);
+                        tasks.Add(harborOperator.RestartAsync(GetK8sClient(controller)));
+
+                        var harborChartmuseum = await k8s.ReadNamespacedDeploymentAsync("registry-harbor-harbor-chartmuseum", KubeNamespaces.NeonSystem);
+                        tasks.Add(harborChartmuseum.RestartAsync(GetK8sClient(controller)));
+
+                        var harborCore = await k8s.ReadNamespacedDeploymentAsync("registry-harbor-harbor-core", KubeNamespaces.NeonSystem);
+                        tasks.Add(harborCore.RestartAsync(GetK8sClient(controller)));
+
+                        var harborRegistry = await k8s.ReadNamespacedDeploymentAsync("registry-harbor-harbor-registry", KubeNamespaces.NeonSystem);
+                        tasks.Add(harborRegistry.RestartAsync(GetK8sClient(controller)));
+
+                        var harborRegistryctl = await k8s.ReadNamespacedDeploymentAsync("registry-harbor-harbor-registryctl", KubeNamespaces.NeonSystem);
+                        tasks.Add(harborRegistryctl.RestartAsync(GetK8sClient(controller)));
+
+                        var harborTrivy = await k8s.ReadNamespacedDeploymentAsync("registry-harbor-harbor-trivy", KubeNamespaces.NeonSystem);
+                        tasks.Add(harborTrivy.RestartAsync(GetK8sClient(controller)));
+
+                        var harborJobservice = await k8s.ReadNamespacedDeploymentAsync("registry-harbor-harbor-jobservice", KubeNamespaces.NeonSystem);
+                        tasks.Add(harborJobservice.RestartAsync(GetK8sClient(controller)));
+
+                        tasks.Add(k8s.DeleteNamespacedCustomObjectAsync<HarborNotaryServer>(KubeNamespaces.NeonSystem, "registry-harbor-harbor"));
+                        tasks.Add(k8s.DeleteNamespacedCustomObjectAsync<HarborNotarySigner>(KubeNamespaces.NeonSystem, "registry-harbor-harbor"));
+
+                        await NeonHelper.WaitAllAsync(tasks);
+                    });
+
+                await master.InvokeIdempotentAsync($"{(readyToGoMode == ReadyToGoMode.Setup ? "ready-to-go" : "setup")}/harbor-ingress",
+                    async () =>
+                    {
+                        var virtualService = await k8s.GetNamespacedCustomObjectAsync<VirtualService>(KubeNamespaces.NeonIngress, "harbor-virtual-service");
+
+                        virtualService.Spec.Hosts =
+                            new List<string>()
+                            {
+                                $"{ClusterDomain.HarborRegistry}.{cluster.Definition.Domain}",
+                                $"{ClusterDomain.HarborNotary}.{cluster.Definition.Domain}",
+                                KubeConst.LocalClusterRegistry
+                            };
+
+                        await k8s.ReplaceNamespacedCustomObjectAsync<VirtualService>(virtualService, KubeNamespaces.NeonIngress, virtualService.Name());
+                    });
+            }
+
+            await master.InvokeIdempotentAsync(GetStepString(readyToGoMode, "harbor-ready"),
                 async () =>
                 {
                     controller.LogProgress(master, verb: "wait for", message: "harbor");
@@ -4075,111 +4140,6 @@
                         });
                 });
 
-            await master.InvokeIdempotentAsync($"{(readyToGoMode == ReadyToGoMode.Setup ? "ready-to-go" : "setup")}/harbor-credentials",
-                async () =>
-                {
-                    controller.LogProgress(master, verb: "configure", message: "harbor credentials");
-
-                    if (readyToGoMode == ReadyToGoMode.Setup)
->>>>>>> 6abbfa20
-                    {
-                        var adminSecret = await k8s.ReadNamespacedSecretAsync(KubeConst.NeonSystemDbAdminSecret, KubeNamespaces.NeonSystem);
-                        var adminUsername = Encoding.UTF8.GetString(adminSecret.Data["username"]);
-                        var adminPassword = Encoding.UTF8.GetString(adminSecret.Data["password"]);
-
-                        var secret = await k8s.ReadNamespacedSecretAsync(KubeConst.NeonSystemDbServiceSecret, KubeNamespaces.NeonSystem);
-                        var harborSecret = await k8s.ReadNamespacedSecretAsync(KubeConst.RegistrySecretKey, KubeNamespaces.NeonSystem);
-
-                        harborSecret.Data["postgresql-password"] = secret.Data["password"];
-                        harborSecret.Data["secret"] = Encoding.UTF8.GetBytes(NeonHelper.GetCryptoRandomPassword(cluster.Definition.Security.PasswordLength));
-
-                        await k8s.UpsertSecretAsync(harborSecret, harborSecret.Namespace());
-
-                        // Delete secret so that the harbor operator creates a new one with the updated credential.
-
-                        await k8s.DeleteNamespacedSecretAsync("registry-harbor-harbor-registry-basicauth", KubeNamespaces.NeonSystem);
-
-                        var master = (await k8s.ListNamespacedPodAsync(KubeNamespaces.NeonSystem, labelSelector: "app=neon-system-db")).Items.First();
-
-                        var command = new string[]
-                            {
-                                    "/bin/bash",
-                                    "-c",
-                                    $@"psql -U {KubeConst.NeonSystemDbAdminUser} harbor_core -t -c ""UPDATE public.harbor_user SET password='', salt = '' WHERE user_id = 1;"""
-                            };
-
-                        var result = await k8s.NamespacedPodExecAsync(
-                            name: master.Name(),
-                            namespaceParameter: master.Namespace(),
-                            container: "postgres",
-                            command: command);
-
-                        // Restart registry components.
-                        var tasks = new List<Task>();
-                        var harborOperator = await k8s.ReadNamespacedDeploymentAsync("harbor-operator", KubeNamespaces.NeonSystem);
-                        tasks.Add(harborOperator.RestartAsync(GetK8sClient(controller)));
-
-                        var harborChartmuseum = await k8s.ReadNamespacedDeploymentAsync("registry-harbor-harbor-chartmuseum", KubeNamespaces.NeonSystem);
-                        tasks.Add(harborChartmuseum.RestartAsync(GetK8sClient(controller)));
-
-                        var harborCore = await k8s.ReadNamespacedDeploymentAsync("registry-harbor-harbor-core", KubeNamespaces.NeonSystem);
-                        tasks.Add(harborCore.RestartAsync(GetK8sClient(controller)));
-
-                        var harborRegistry = await k8s.ReadNamespacedDeploymentAsync("registry-harbor-harbor-registry", KubeNamespaces.NeonSystem);
-                        tasks.Add(harborRegistry.RestartAsync(GetK8sClient(controller)));
-
-                        var harborRegistryctl = await k8s.ReadNamespacedDeploymentAsync("registry-harbor-harbor-registryctl", KubeNamespaces.NeonSystem);
-                        tasks.Add(harborRegistryctl.RestartAsync(GetK8sClient(controller)));
-
-                        var harborTrivy = await k8s.ReadNamespacedDeploymentAsync("registry-harbor-harbor-trivy", KubeNamespaces.NeonSystem);
-                        tasks.Add(harborTrivy.RestartAsync(GetK8sClient(controller)));
-
-                        var harborJobservice = await k8s.ReadNamespacedDeploymentAsync("registry-harbor-harbor-jobservice", KubeNamespaces.NeonSystem);
-                        tasks.Add(harborJobservice.RestartAsync(GetK8sClient(controller)));
-
-                        tasks.Add(k8s.DeleteNamespacedCustomObjectAsync<HarborNotaryServer>(KubeNamespaces.NeonSystem, "registry-harbor-harbor"));
-                        tasks.Add(k8s.DeleteNamespacedCustomObjectAsync<HarborNotarySigner>(KubeNamespaces.NeonSystem, "registry-harbor-harbor"));
-
-                        await NeonHelper.WaitAllAsync(tasks);
-                    });
-
-                await master.InvokeIdempotentAsync($"{(readyToGoMode == ReadyToGoMode.Setup ? "ready-to-go" : "setup")}/harbor-ingress",
-                    async () =>
-                    {
-                        var virtualService = await k8s.GetNamespacedCustomObjectAsync<VirtualService>(KubeNamespaces.NeonIngress, "harbor-virtual-service");
-
-                        virtualService.Spec.Hosts =
-                            new List<string>()
-                            {
-                                $"{ClusterDomain.HarborRegistry}.{cluster.Definition.Domain}",
-                                $"{ClusterDomain.HarborNotary}.{cluster.Definition.Domain}",
-                                KubeConst.LocalClusterRegistry
-                            };
-
-                        await k8s.ReplaceNamespacedCustomObjectAsync<VirtualService>(virtualService, KubeNamespaces.NeonIngress, virtualService.Name());
-                    });
-            }
-
-            await master.InvokeIdempotentAsync(GetStepString(readyToGoMode, "harbor-ready"),
-                async () =>
-                {
-                    controller.LogProgress(master, verb: "wait for", message: "harbor");
-
-                    await NeonHelper.WaitAllAsync(
-                        new List<Task>()
-                        {
-                            k8s.WaitForDeploymentAsync(KubeNamespaces.NeonSystem, "registry-harbor-harbor-chartmuseum", timeout: clusterOpTimeout, pollInterval: clusterOpPollInterval),
-                            k8s.WaitForDeploymentAsync(KubeNamespaces.NeonSystem, "registry-harbor-harbor-core", timeout: clusterOpTimeout, pollInterval: clusterOpPollInterval),
-                            k8s.WaitForDeploymentAsync(KubeNamespaces.NeonSystem, "registry-harbor-harbor-jobservice", timeout: clusterOpTimeout, pollInterval: clusterOpPollInterval),
-                            k8s.WaitForDeploymentAsync(KubeNamespaces.NeonSystem, "registry-harbor-harbor-notaryserver", timeout: clusterOpTimeout, pollInterval: clusterOpPollInterval),
-                            k8s.WaitForDeploymentAsync(KubeNamespaces.NeonSystem, "registry-harbor-harbor-notarysigner", timeout: clusterOpTimeout, pollInterval: clusterOpPollInterval),
-                            k8s.WaitForDeploymentAsync(KubeNamespaces.NeonSystem, "registry-harbor-harbor-portal", timeout: clusterOpTimeout, pollInterval: clusterOpPollInterval),
-                            k8s.WaitForDeploymentAsync(KubeNamespaces.NeonSystem, "registry-harbor-harbor-registry", timeout: clusterOpTimeout, pollInterval: clusterOpPollInterval),
-                            k8s.WaitForDeploymentAsync(KubeNamespaces.NeonSystem, "registry-harbor-harbor-registryctl", timeout: clusterOpTimeout, pollInterval: clusterOpPollInterval),
-                            k8s.WaitForDeploymentAsync(KubeNamespaces.NeonSystem, "registry-harbor-harbor-trivy", timeout: clusterOpTimeout, pollInterval: clusterOpPollInterval)
-                        });
-                });
-
             await master.InvokeIdempotentAsync(GetStepString(readyToGoMode, "harbor-login"),
                 async () =>
                 {
@@ -4888,11 +4848,7 @@
                         values:       values);
                 });
 
-<<<<<<< HEAD
             await master.InvokeIdempotentAsync(GetStepString(readyToGoMode, "neon-sso-proxy-ready"),
-=======
-            await master.InvokeIdempotentAsync("setup/neon-sso-session-proxy",
->>>>>>> 6abbfa20
                 async () =>
                 {
                     controller.LogProgress(master, verb: "wait for", message: "neon-sso-session-proxy");
