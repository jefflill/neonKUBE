--- conflicted
+++ resolved
@@ -3950,13 +3950,8 @@
                 async () =>
                 {
                     var authSecret = await k8s.ReadNamespacedSecretAsync("glauth-users", KubeNamespaces.NeonSystem);
-<<<<<<< HEAD
                     var user       = NeonHelper.YamlDeserialize<GlauthUser>(Encoding.UTF8.GetString(authSecret.Data["root"]));
                     var password   = user.Password;
-=======
-                    var username   = "root";    // $todo(jefflill): https://github.com/nforgeio/neonKUBE/issues/1404
-                    var password   = Encoding.UTF8.GetString(authSecret.Data[username]);
->>>>>>> 872c3c6a
                     var sbScript   = new StringBuilder();
                     var sbArgs     = new StringBuilder();
 
@@ -4599,13 +4594,8 @@
             values.Add("config.backend.database.user", KubeConst.NeonSystemDbServiceUser);
             values.Add("config.backend.database.password", dbPassword);
 
-<<<<<<< HEAD
-            values.Add("users.root.password", cluster.Definition.RootPassword ?? NeonHelper.GetCryptoRandomPassword(20));
+            values.Add("users.root.password", clusterLogin.SsoPassword);
             values.Add("users.serviceuser.password", NeonHelper.GetCryptoRandomPassword(20));
-=======
-            values.Add("users.root.password", clusterLogin.SsoPassword);
-            values.Add("users.serviceuser.password", ldapPassword);
->>>>>>> 872c3c6a
 
             if (serviceAdvice.PodMemoryRequest.HasValue && serviceAdvice.PodMemoryLimit.HasValue)
             {
@@ -4749,7 +4739,6 @@
                         controller.LogProgress(master, verb: "ready-to-go", message: "update glauth users");
 
                         var users       = await k8s.ReadNamespacedSecretAsync("glauth-users", KubeNamespaces.NeonSystem);
-<<<<<<< HEAD
                         
                         var postgres = (await k8s.ListNamespacedPodAsync(KubeNamespaces.NeonSystem, labelSelector: "app=neon-system-db")).Items.First();
                         
@@ -4763,23 +4752,6 @@
                                 "-c",
                                 $@"psql -U {KubeConst.NeonSystemDbAdminUser} postgres -t -c ""UPDATE users SET passsha256 = '{password}' WHERE name = '{user}';"""
                             };
-=======
-                        var config      = await k8s.ReadNamespacedSecretAsync("glauth", KubeNamespaces.NeonSystem);
-                        var usersConfig = config.Data["users.cfg"];
-                        var doc         = Toml.Parse(Encoding.UTF8.GetString(usersConfig));
-                        var tableArray  = doc.Tables.Where(table => table.Name.Key.ToString() == "users");
-                        var root        = tableArray.Where(table => table.Items.First().Value.ToString() == "\"root\"").First();
-
-                        root.Items.Where(key => key.Key.ToString().Trim() == "mail").First().Value = new StringValueSyntax($"root@{cluster.Definition.Domain}");
-                        root.Items.Where(key => key.Key.ToString().Trim() == "passsha256").First().Value = new StringValueSyntax(CryptoHelper.ComputeSHA256String(Encoding.UTF8.GetString(users.Data["root"])));
-
-                        var serviceuser = tableArray.Where(table => table.Items.First().Value.ToString() == "\"serviceuser\"").First();
-
-                        serviceuser.Items.Where(key => key.Key.ToString().Trim() == "mail").First().Value = new StringValueSyntax($"serviceuser@{cluster.Definition.Domain}");
-                        serviceuser.Items.Where(key => key.Key.ToString().Trim() == "passsha256").First().Value = new StringValueSyntax(CryptoHelper.ComputeSHA256String(Encoding.UTF8.GetString(users.Data["serviceuser"])));
-
-                        config.Data["users.cfg"] = Encoding.UTF8.GetBytes(doc.ToString());
->>>>>>> 872c3c6a
 
                             var result = await k8s.NamespacedPodExecAsync(
                                 name: postgres.Name(),
