﻿//-----------------------------------------------------------------------------
// FILE:	    KubeConst.cs
// CONTRIBUTOR: Jeff Lill
// COPYRIGHT:	Copyright (c) 2005-2021 by neonFORGE LLC.  All rights reserved.
//
// Licensed under the Apache License, Version 2.0 (the "License");
// you may not use this file except in compliance with the License.
// You may obtain a copy of the License at
//
//     http://www.apache.org/licenses/LICENSE-2.0
//
// Unless required by applicable law or agreed to in writing, software
// distributed under the License is distributed on an "AS IS" BASIS,
// WITHOUT WARRANTIES OR CONDITIONS OF ANY KIND, either express or implied.
// See the License for the specific language governing permissions and
// limitations under the License.

using System;
using System.Collections.Generic;
using System.Diagnostics.Contracts;
using System.Linq;
using System.Text;
using System.Threading.Tasks;
using k8s.Models;

using Neon.Collections;
using Neon.Common;
using Neon.Net;

namespace Neon.Kube
{
    /// <summary>
    /// Important cluster constants.
    /// </summary>
    public static class KubeConst
    {
        /// <summary>
        /// Timespan used to introduce some random jitter before an operation
        /// is performed.  This is typically used when it's possible that a 
        /// large number of entities will tend to perform an operation at
        /// nearly the same time (e.g. when a message signalling that an
        /// operation should be performed is broadcast to a large number
        /// of listeners.  Components can pass this to <see cref="NeonHelper.PseudoRandomTimespan(TimeSpan)"/>
        /// to obtain a random delay timespan.
        /// </summary>
        public static readonly TimeSpan MaxJitter = TimeSpan.FromMilliseconds(250);

        /// <summary>
        /// The maximum number of cluster master nodes.
        /// </summary>
        public const int MaxMasters = 5;

        /// <summary>
        /// The minimum number of cores required by master nodes.
        /// </summary>
        public const int MinMasterCores = 4;

        /// <summary>
        /// The minimum number of cores required by worker nodes.
        /// </summary>
        public const int MinWorkerCores = 4;

        /// <summary>
        /// The minimum RAM (MiB) required for master nodes.
        /// </summary>
        public const int MinMasterRamMiB = 4096;

        /// <summary>
        /// The minimum RAM (MiB) required for worker nodes.
        /// </summary>
        public const int MinWorkerRamMiB = 4096;

        /// <summary>
        /// The minimum required network interface cards for master nodes.
        /// </summary>
        public const int MinMasterNics = 1;

        /// <summary>
        /// The minimum required network interface cards for worker nodes.
        /// </summary>
        public const int MinWorkerNics = 1;

        /// <summary>
        /// The root Kubernetes context username for provisioned clusters. 
        /// </summary>
        public const string RootUser = "root";

        //---------------------------------------------------------------------
        // The following constants define the default network endpoints exposed
        // by the neonDESKTOP application.  These can be customized by
        // editing the [KubeClientConfig] file persisted on the client
        // workstation.  I tried to select ports that would be unlikely
        // to conflict with important registrations:
        //
        //      https://en.wikipedia.org/wiki/List_of_TCP_and_UDP_port_numbers

        /// <summary>
        /// The default local network port for the neonDESKTOP API
        /// used by the <b>neon-cli</b> tool for communicating with
        /// the neonDESKTOP.
        /// </summary>
        public const int DesktopServicePort = 1058;

        /// <summary>
        /// The default local network port where <b>kubectl proxy</b> will 
        /// listen and forward traffic to the Kubernetes API server.
        /// </summary>
        public const int KubectlProxyPort = 1059;

        /// <summary>
        /// The default local network port used for proxying requests to
        /// the Kubernetes dashboard for the current cluster.
        /// </summary>
        public const int KubeDashboardProxyPort = 1060;

        /// <summary>
        /// The default local network port used for proxying requests to
        /// the Kibana dashboard for the current cluster.
        /// </summary>
        public const int KibanaDashboardProxyPort = 5601;

        /// <summary>
        /// The default local network port used for proxying requests to
        /// the Prometheus dashboard for the current cluster.
        /// </summary>
        public const int PrometheusDashboardProxyPort = 9090;

        /// <summary>
        /// The default local network port used for proxying requests to
        /// the Kiali dashboard for the current cluster.
        /// </summary>
        public const int KialiDashboardProxyPort = 20001;

        /// <summary>
        /// The default local network port used for proxying requests to
        /// the Grafana dashboard for the current cluster.
        /// </summary>
        public const int GrafanaDashboardProxyPort = 3000;

        /// <summary>
        /// The default host machine sysadmin username.
        /// </summary>
        public const string SysAdminUser = "sysadmin";

        /// <summary>
        /// The default host machine sysadmin user ID.
        /// </summary>
        public const int SysAdminUID = 1000;

        /// <summary>
        /// The default host machine sysadmin group.
        /// </summary>
        public const string SysAdminGroup = "sysadmin";

        /// <summary>
        /// The default host machine sysadmin group ID.
        /// </summary>
        public const int SysAdminGID = 1000;

        /// <summary>
        /// The root account password baked into the Hyper-V and XenServer cluster
        /// neonKUBE node images.
        /// </summary>
        public const string SysAdminPassword = "sysadmin0000";

        /// <summary>
        /// The default host machine container username.
        /// </summary>
        public const string ContainerUsername = "container";

        /// <summary>
        /// <para>
        /// The default host machine container user ID.
        /// </para>
        /// <note>
        /// This explicitly set to the first valid normal Linux user ID to
        /// be compatible with as many Docker images as possible.
        /// </note>
        /// </summary>
        public const int ContainerUID = 1000;

        /// <summary>
        /// The default host machine container group name.
        /// </summary>
        public const string ContainerGroup = "container";

        /// <summary>
        /// <para>
        /// The default host machine container group ID.
        /// </para>
        /// <note>
        /// This explicitly set to the first valid normal Linux user ID to
        /// be compatible with as many Docker images as possible.
        /// </note>
        /// </summary>
        public const int ContainerGID = 1000;

        /// <summary>
        /// <para>
        /// The default name for the local <see cref="k8s.Models.V1StorageClass"/>
        /// </para>
        /// </summary>
        public const string LocalStorageClassName = "local-storage";

        /// <summary>
        /// <para>
        /// The default path for the <see cref="LocalStorageClassName"/>
        /// </para>
        /// <note>
        /// This is temporary, once Kubernetes supports dynamic provisioning of local storage volumes, we'll use
        /// that instead.
        /// </note>
        /// </summary>
        public const string LocalVolumePath = "/var/lib/neonkube/volumes";

        /// <summary>
        /// Path to the node image file holding the image type defined by <see cref="KubeImageType"/>.
        /// </summary>
        public const string ImageTypePath = "/etc/neonkube/image-type";

        /// <summary>
        /// Path to the node image file holding the neonKUBE version.
        /// </summary>
        public const string ImageVersionPath = "/etc/neonkube/image-version";

        /// <summary>
        /// The minimum supported XenServer/XCP-ng hypervisor host version.
        /// </summary>
        public static readonly SemanticVersion MinXenServerVersion = SemanticVersion.Parse("8.2.0");

        /// <summary>
        /// The number of IP addresses reserved by cloud deployments at the beginning of the 
        /// node subnet by the cloud provider and also for future neonKUBE features.
        /// This typically includes the cloud default gateway and DNS forwarding IPs as well
        /// as potential future neonKUBE features such as an integrated VPN and perhaps 
        /// management VMs.
        /// </summary>
        public const int CloudSubnetStartReservedIPs = 10;

        /// <summary>
        /// The number of IP addresses reserved by cloud deployments at the end of the node
        /// subnet by the cloud provider.  This typically includes the network UDP broadcast
        /// address.
        /// </summary>
        public const int CloudSubnetEndReservedIPs = 1;

        /// <summary>
        /// Default subnet for Kubernetes pods.
        /// </summary>
        public const string DefaultPodSubnet = "10.254.0.0/16";

        /// <summary>
        /// Default subnet for Kubernetes services.
        /// </summary>
        public const string DefaultServiceSubnet = "10.253.0.0/16";

        /// <summary>
        /// The container image tag used to reference cluster container images tagged 
        /// our prefix and the cluster version number.
        /// </summary>
        public const string NeonKubeImageTag = "neonkube-" + KubeVersions.NeonKube;

        /// <summary>
        /// <para>
        /// The minimum supported cluster node disk size in GiB.
        /// </para>
        /// <note>
        /// This size should match the size of the virtual disks created the base
        /// Hyper-V and XenServer Ubuntu images.
        /// </note>
        /// </summary>
        public const int MinNodeDiskSizeGiB = 64;

        /// <summary>
        /// Returns the URL to the neonKUBE GitHub repository.
        /// </summary>
        public const string KubeGitHubRepoUrl = "https://github.com/nforgeio/neonKUBE";

        /// <summary>
        /// Returns the URL to th neonKUBE help site.
        /// </summary>
        public const string KubeHelpUrl = "https://github.com/nforgeio/neonKUBE";

        /// <summary>
        /// Returns the domain used to configure cluster DNS name that can
        /// be resolved on the cluster nodes to access internal Kubernetes
        /// services like the Harbor registry etc.
        /// </summary>
        public const string ClusterNodeDomain = "node.local";

        /// <summary>
        /// Hostname used to reference the local Harbor registry within the cluster.
        /// </summary>
        public const string LocalClusterRegistry = "neon-registry.node.local";

        /// <summary>
        /// Returns the Harbor Project name.
        /// </summary>
        public const string ClusterRegistryProjectName = "neon-internal";

        /// <summary>
        /// Identifies the production neonKUBE container image registry.
        /// </summary>
        public const string NeonKubeProdRegistry = "ghcr.io/neonkube-release";

        /// <summary>
        /// Identifies the development neonKUBE container image registry.
        /// </summary>
        public const string NeonKubeDevRegistry = "ghcr.io/neonkube-dev";

        /// <summary>
        /// Returns the appropriate public container neonKUBE registry to be used for the git 
        /// branch the assembly was built from.  This returns <see cref="NeonKubeProdRegistry"/> for
        /// release branches and <see cref="NeonKubeDevRegistry"/> for all other branches.
        /// </summary>
        public static string NeonKubeBranchRegistry => ThisAssembly.Git.Branch.StartsWith("release-", StringComparison.InvariantCultureIgnoreCase) ? NeonKubeProdRegistry : NeonKubeDevRegistry;

        /// <summary>
        /// Identifies the username of the neon-system-db superuser.
        /// </summary>
        public const string NeonSystemDbAdminUser = "neon_admin";

        /// <summary>
        /// Identifies the secret containing the password for the <see cref="NeonSystemDbAdminUser"/>.
        /// </summary>
        public const string NeonSystemDbAdminSecret = "neon-system-db-admin";

        /// <summary>
        /// Identifies the secret containing Dex credentials.
        /// </summary>
        public const string DexSecret = "dex";

        /// <summary>
        /// Identifies the neon-system-db superuser database.
        /// </summary>
        public const string NeonClusterOperatorDatabase = "neon_cluster_operator";

        /// <summary>
        /// Identifies the neon-system-db username used by neon services.
        /// </summary>
        public const string NeonSystemDbServiceUser = "neon_service";

        /// <summary>
        /// Identifies the secret containing the password for the <see cref="NeonSystemDbServiceUser"/>.
        /// </summary>
        public const string NeonSystemDbServiceSecret = "neon-system-db-service";

        /// <summary>
        /// Identifies the prefix to be used by the Harbor Operator when creating Harbor related databases in neon-system-db.
        /// </summary>
        public const string NeonSystemDbHarborPrefix = "harbor";

        /// <summary>
        /// Identifies the database name to be used by Grafana.
        /// </summary>
        public const string NeonSystemDbGrafanaDatabase = "grafana";

        /// <summary>
        /// Identifies the the secret containing credentials used by Grafana.
        /// </summary>
        public const string GrafanaSecret = "grafana-secret";

        /// <summary>
        /// Identifies the the secret containing admin credentials for Grafana.
        /// </summary>
        public const string GrafanaAdminSecret = "grafana-admin-credentials";

        /// <summary>
        /// Identifies the secret name where the harbor credentials are stored.
        /// </summary>
        public const string RegistrySecretKey = "registry";

        /// <summary>
        /// Identifies the secret name where the harbor token cert is stored.
        /// </summary>
        public const string RegistryTokenCertSecretKey = "registry-token-cert";

        /// <summary>
        /// Identifies the secret name where the citus credentials are stored.
        /// </summary>
        public const string CitusSecretKey = "citus";

        /// <summary>
        /// Identifies the Kubernetes Job that is deployed to setup Grafana.
        /// </summary>
        public const string NeonJobSetupGrafana = "setup-grafana";

        /// <summary>
        /// Identifies the Kubernetes Job that is deployed to setup Harbor.
        /// </summary>
        public const string NeonJobSetupHarbor = "setup-harbor";

        /// <summary>
        /// Entry storing the last time cluster images were checked.
        /// </summary>
        public const string ClusterImagesLastChecked = "cluster-images-last-checked";

        /// <summary>
        /// The name used by the <see cref="HostingEnvironment.HyperVLocal"/> hosting manager
        /// for creating the internal virtual switch where the neonDESKTOP built-in cluster
        /// as well as internal user-defined clusters will be attached.
        /// </summary>
        public const string HyperVLocalInternalSwitchName = "neonkube";

        /// <summary>
        /// Identifies the WSL2 distro used to host the neonDESKTOP built-in cluster.
        /// </summary>
        public const string NeonDesktopWsl2BuiltInDistroName = "neon-desktop";

        /// <summary>
        /// Identifies the Hyper-V virtual machine used to host the neonDESKTOP built-in cluster.
        /// </summary>
        public const string NeonDesktopHyperVBuiltInVmName = NeonDesktopWsl2BuiltInDistroName;

        /// <summary>
        /// Specifies the file name to use for the global cluster (non-node) log file.
        /// </summary>
        public const string ClusterLogName = "cluster.log";

        /// <summary>
        /// The maximum size in bytes of a node image part published as a GitHub release.
        /// </summary>
        public const long NodeImagePartSize = (long)(100 * ByteUnits.MebiBytes);
<<<<<<< HEAD
=======

        /// <summary>
        /// Identifies the Kubernetes group where neonKUBE custom resources will be located.
        /// </summary>
        public const string NeonResourceGroup = "neonkube.io";

        /// <summary>
        /// 
        /// </summary>
        public const string AlertManagerSubdomain = "alertmanager";

        /// <summary>
        /// 
        /// </summary>
        public const string GrafanaSubdomain = "grafana";

        /// <summary>
        /// 
        /// </summary>
        public const string HarborNotarySubdomain = "notary";

        /// <summary>
        /// 
        /// </summary>
        public const string HarborRegistrySubdomain = "registry";

        /// <summary>
        /// 
        /// </summary>
        public const string KeycloakSubdomain = "sso";

        /// <summary>
        /// 
        /// </summary>
        public const string KialiSubdomain = "kiali";

        /// <summary>
        /// 
        /// </summary>
        public const string KubernetesDashboardSubdomain = "k8s";

        /// <summary>
        /// 
        /// </summary>
        public const string MinioOperatorSubdomain = "minio-operator";

        /// <summary>
        /// 
        /// </summary>
        public const string MinioConsoleSubdomain = "minio-console";

        /// <summary>
        /// 
        /// </summary>
        public const string CortexRulerSubdomain = "cortex-ruler";
>>>>>>> 343d14d3
    }
}<|MERGE_RESOLUTION|>--- conflicted
+++ resolved
@@ -421,63 +421,5 @@
         /// The maximum size in bytes of a node image part published as a GitHub release.
         /// </summary>
         public const long NodeImagePartSize = (long)(100 * ByteUnits.MebiBytes);
-<<<<<<< HEAD
-=======
-
-        /// <summary>
-        /// Identifies the Kubernetes group where neonKUBE custom resources will be located.
-        /// </summary>
-        public const string NeonResourceGroup = "neonkube.io";
-
-        /// <summary>
-        /// 
-        /// </summary>
-        public const string AlertManagerSubdomain = "alertmanager";
-
-        /// <summary>
-        /// 
-        /// </summary>
-        public const string GrafanaSubdomain = "grafana";
-
-        /// <summary>
-        /// 
-        /// </summary>
-        public const string HarborNotarySubdomain = "notary";
-
-        /// <summary>
-        /// 
-        /// </summary>
-        public const string HarborRegistrySubdomain = "registry";
-
-        /// <summary>
-        /// 
-        /// </summary>
-        public const string KeycloakSubdomain = "sso";
-
-        /// <summary>
-        /// 
-        /// </summary>
-        public const string KialiSubdomain = "kiali";
-
-        /// <summary>
-        /// 
-        /// </summary>
-        public const string KubernetesDashboardSubdomain = "k8s";
-
-        /// <summary>
-        /// 
-        /// </summary>
-        public const string MinioOperatorSubdomain = "minio-operator";
-
-        /// <summary>
-        /// 
-        /// </summary>
-        public const string MinioConsoleSubdomain = "minio-console";
-
-        /// <summary>
-        /// 
-        /// </summary>
-        public const string CortexRulerSubdomain = "cortex-ruler";
->>>>>>> 343d14d3
     }
 }