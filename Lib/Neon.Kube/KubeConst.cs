--- conflicted
+++ resolved
@@ -224,7 +224,7 @@
         /// with our prefix and the cluster version number.
         /// </summary>
         [KubeValue]
-        public const string NeonKubeImageTag = "neonkube-" + KubeVersions.NeonKube;
+        public const string NeonKubeImageTag = "neonkube-" + KubeVersion.NeonKube;
 
         /// <summary>
         /// The size of the OS disk used for base images.
@@ -514,10 +514,6 @@
         /// package manager is already busy performing another operation, such
         /// as checking for daily updates.
         /// </summary>
-<<<<<<< HEAD
-        public const string SafeAptGetToolPath = $"{KubeNodeFolder.Bin}/safe-apt-get";        
-=======
         public const string SafeAptGetToolPath = $"{KubeNodeFolder.Bin}/safe-apt-get";
->>>>>>> e5edf871
     }
 }