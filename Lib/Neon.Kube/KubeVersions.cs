--- conflicted
+++ resolved
@@ -38,12 +38,7 @@
         /// The current neonKUBE version.
         /// </summary>
         /// <remarks>
-<<<<<<< HEAD
-        /// </remarks>
-        /// <para><b>RELEASE VERSION CONVENTIONS:</b></para>
-=======
         /// <para><b>RELEASE CONVENTIONS:</b></para>
->>>>>>> d588110f
         /// <para>
         /// We're going to use this version to help manage public releases as well as
         /// to help us isolate development changes made by individual developers or 
@@ -60,15 +55,7 @@
         ///     feature branch; i.e. <b>FOO</b> from the feature branch <b>feature-FOO</b>.
         ///     </para>
         ///     <para>
-<<<<<<< HEAD
-        ///     <b>FEATURE</b> may also be set to <b>release</b> when working towards a
-        ///     release within a <b>release-*</b> branch.
-        ///     </para>
-        ///     <para>
-        ///     Individual developers can also set <b>FEATURE</b> to one of their private
-=======
         ///     Individual developers may also set <b>FEATURE</b> to one of their private
->>>>>>> d588110f
         ///     branches while work is in progress.
         ///     </para>
         ///     <para>
@@ -80,15 +67,12 @@
         ///     </description>
         /// </item>
         /// <item>
-<<<<<<< HEAD
-=======
         ///     <term><b>-master</b></term>
         ///     <description>
         ///     This is used for code in the <b>master</b> branch to avoid overwriting already published node/desktop images.
         ///     </description>
         /// </item>
         /// <item>
->>>>>>> d588110f
         ///     <term><b>-preview[.##]</b></term>
         ///     <description>
         ///     <para>
@@ -125,11 +109,7 @@
         ///     <description>
         ///     <para>
         ///     This is used for public release candidate releases.  For these releases,
-<<<<<<< HEAD
-        ///     NEONKUBE is still not making any short or long term support promises, but
-=======
         ///     NEONFORGE is still not making any short or long term support promises, but
->>>>>>> d588110f
         ///     we're going to try a lot harder to avoid future incompatibilities.  RC
         ///     release will typically be feature complete and reasonably well tested.
         ///     </para>
@@ -149,8 +129,6 @@
         ///     </description>
         /// </item>
         /// </list>
-<<<<<<< HEAD
-=======
         /// <note>
         /// <para>
         /// Pending releases can be identified by appending <b>".pending"</b> to versions
@@ -164,7 +142,6 @@
         /// </para>
         /// </note>
         /// </remarks>
->>>>>>> d588110f
         public const string NeonKube = "0.8.5-alpha";
 
         /// <summary>
