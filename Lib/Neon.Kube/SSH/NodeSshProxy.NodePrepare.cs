--- conflicted
+++ resolved
@@ -385,7 +385,7 @@
 
 # Install the Cilium CLI.
 
-CILIUM_CLI_VERSION={KubeVersions.CiliumCli}
+CILIUM_CLI_VERSION={KubeVersion.CiliumCli}
 curl -L --remote-name-all https://github.com/cilium/cilium-cli/releases/download/$CILIUM_CLI_VERSION/cilium-$OS-$ARCH.tar.gz{{,.sha256sum}}
 sha256sum --check cilium-$OS-$ARCH.tar.gz.sha256sum
 tar -C /usr/local/bin -xzvf cilium-$OS-$ARCH.tar.gz
@@ -418,10 +418,10 @@
 set -euo pipefail
 
 cd /tmp
-curl -L --retry 5 --retry-delay 10 https://github.com/istio/istio/releases/download/{KubeVersions.Istio}/istio-{KubeVersions.Istio}-linux-amd64.tar.gz -o istio-{KubeVersions.Istio}.tar.gz
-tar -xzvf istio-{KubeVersions.Istio}.tar.gz
-cp istio-{KubeVersions.Istio}/bin/* /usr/local/bin
-rm -r istio-{KubeVersions.Istio}*
+curl -L --retry 5 --retry-delay 10 https://github.com/istio/istio/releases/download/{KubeVersion.Istio}/istio-{KubeVersion.Istio}-linux-amd64.tar.gz -o istio-{KubeVersion.Istio}.tar.gz
+tar -xzvf istio-{KubeVersion.Istio}.tar.gz
+cp istio-{KubeVersion.Istio}/bin/* /usr/local/bin
+rm -r istio-{KubeVersion.Istio}*
 ";
                     SudoCommand(CommandBundle.FromScript(script))
                                 .EnsureSuccess();
@@ -619,7 +619,7 @@
             //-----------------------------------------------------------------
             // Install and configure CRI-O.
 
-            var crioVersionFull    = Version.Parse(KubeVersions.Crio);
+            var crioVersionFull    = Version.Parse(KubeVersion.Crio);
             var crioVersionNoPatch = new Version(crioVersionFull.Major, crioVersionFull.Minor);
             var install            = reconfigureOnly ? "false" : "true";
 
@@ -994,7 +994,7 @@
 
 # The image used to instantiate infra containers.
 # This option supports live configuration reload.
-pause_image = ""{KubeConst.LocalClusterRegistry}/pause:{KubeVersions.Pause}""
+pause_image = ""{KubeConst.LocalClusterRegistry}/pause:{KubeVersion.Pause}""
 
 # The path to a file containing credentials specific for pulling the pause_image from
 # above. The file is similar to that of /var/lib/kubelet/config.json
@@ -1120,7 +1120,7 @@
 # Replace the CRI-O binary with our custom one.
 
 systemctl stop crio
-curl {KubeHelper.CurlOptions} {KubeDownloads.NeonKubeStageBucketUri}/cri-o/cri-o.{KubeVersions.Crio}.gz | gunzip --stdout > /usr/bin/crio
+curl {KubeHelper.CurlOptions} {KubeDownloads.NeonKubeStageBucketUri}/cri-o/cri-o.{KubeVersion.Crio}.gz | gunzip --stdout > /usr/bin/crio
 systemctl start crio
 ";
                 var bundle         = CommandBundle.FromScript(crioUpdateScript);
@@ -1394,7 +1394,7 @@
                                     throw new FileNotFoundException($"Setup image folder [{imageFolder}] has no [.import] file.");
                                 }
 
-                                targetTag = KubeVersions.NeonKubeContainerImageTag;
+                                targetTag = KubeVersion.NeonKubeContainerImageTag;
                             }
 
                             var sourceImage = $"{registry}/{imageName}:{targetTag}";
@@ -1591,15 +1591,7 @@
                         {
                             // Perform the install.
 
-<<<<<<< HEAD
-<<<<<<< HEAD
-                            var kubernetesFullVersion    = SemanticVersion.Parse(KubeVersions.Kubernetes);
-=======
-                            var kubernetesFullVersion    = SemanticVersion.Parse(KubeVersions.Kubernetes);
->>>>>>> master
-=======
-                            var kubernetesFullVersion    = SemanticVersion.Parse(KubeVersions.Kubernetes);
->>>>>>> e5edf871
+                            var kubernetesFullVersion    = SemanticVersion.Parse(KubeVersion.Kubernetes);
                             var kubernetesVersionNoPatch = new Version(kubernetesFullVersion.Major, kubernetesFullVersion.Minor);
 
                             var mainScript =
