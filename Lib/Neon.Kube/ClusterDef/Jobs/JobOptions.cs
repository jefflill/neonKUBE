--- conflicted
+++ resolved
@@ -179,11 +179,7 @@
             TelemetryPing ??= new JobSchedule(enabled: true, schedule: DailyRandomSchedule);
             TelemetryPing.Validate(clusterDefinition, $"{nameof(JobOptions)}.{nameof(TelemetryPing)}");
 
-<<<<<<< HEAD
-            TerminatedPodGc ??= new JobSchedule(enabled: true, schedule: "0 15 * * *");
-=======
             TerminatedPodGc ??= new JobSchedule(enabled: true, schedule: "0 15 * ? * *");
->>>>>>> 94909cc4
             TerminatedPodGc.Validate(clusterDefinition, $"{nameof(JobOptions)}.{nameof(TerminatedPodGc)}");
 
             if (TerminatedPodGcDelayMilliseconds < 0)
