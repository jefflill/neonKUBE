﻿# neonKUBE Developer Setup

This page describes how to get started with neonKUBE development.

## Workstation Requirements

* Windows 10 Professional (64-bit) with at least 16GB RAM
* Virtualization capable workstation
* Visual Studio 2019 Edition (or better)
* Visual Studio Code

Note that the build environment currently assumes that only one Windows user will be acting as a developer on any given workstation.  Developers cannot share a machine and neonKUBE only builds on Windows at this time.

## Workstation Configuration

Follow the steps below to configure a development or test workstation:

1. Make sure that Windows is **fully updated**.

2. We highly recommend that you configure Windows to display hidden files:

    * Press the **Windows key** and run **File Explorer**
    * Click the **View** tab at the top.
    * Click the **Options** icon on the right and select **Change folder and search options**.
    * Click the **View** tab in the popup dialog.
    * Select the **Show hidden files, folders, and drives** radio button.
    * Uncheck the **Hide extensions for known types** check box.

3. Some versions of Skype listen for inbound connections on ports **80** and **443**.  This will interfere with services we'll want to test locally.  You need to disable this:

    * In Skype, select the **Tools/Options** menu.
    * Select the **Advanced/Connection** tab on the left.
    * **Uncheck**: Use **port 80 and 443** for additional incoming connections.

      ![Skype Connections](Images/Developer/SkypeConnections.png?raw=true)
    * **Restart Skype**

4. Ensure that Hyper-V is installed and enabled:

    * Run the following command in a **cmd** window to verify that your workstation is capable of virtualization and that it's enabled. You're looking for output like the image below:
      ```
      systeminfo
      ```
      ![Virtualization Info](Images/Developer/virtualization.png?raw=true)

      looking for a message saying that: **A hypervisor has been detected.**

    * Press the Windows key and enter: **windows features** and press ENTER.

    * Ensure that the check boxes highlighted in red below are checked:

    ![Hyper-V Features](Images/Developer/hyper-v.png?raw=true) 

    * Reboot your machine as required.

5. Uninstall **Powershell 6x** if installed.

6. Install the latest **64-bit** production release of PowerShell 7.1.3 (or greater) from [here](https://github.com/PowerShell/PowerShell/releases) (`PowerShell-#.#.#-win.x64.msi`)

7. Enable PowerShell script execution via (in a CMD window as administrator):
    ```
    powershell Set-ExecutionPolicy -ExecutionPolicy Unrestricted -Scope CurrentUser
    ```

8. Install **Visual Studio 2022 Community 17.0.4+** from [here](https://visualstudio.microsoft.com/thank-you-downloading-visual-studio/?sku=Community&rel=16)

  * Select **all workloads** on the first panel
  * Select the **Individual Components** tab, search for "git" and check **Git for Windows**
  * Click **Install** (and take a coffee break)
  * Apply any pending **Visual Studio updates**
  * **Close** Visual Studio to install any updates
  * **NOTE:** You need sign into Visual Studio using a Windows account (like **sally@neonforge.com** for internal developers)

9. Create a **shortcut** for Visual Studio and configure it to run as **administrator**.  To build and run neonKUBE applications and services, **Visual Studio must be running with elevated privileges**.

10. Disable **Visual Studio YAML validation:**

    * Start Visual Studio
    * Select **Tools/Options...**
    * Navigate to **Text Editor/YAML/General**
    * Uncheck **YAML validation** at the top of the right panel

11. Configure Visual Studio Plain Text Editor:

    * Start Visual Studio
    * Select **Tools/Options...**
    * Navigate to **Text Editor/Plain Text/Tabs**
    * Set:
      * **Tab Size** = 2
      * **Indent Size** = 2
      * Select **Insert Spaces**

12. _(VS 2019 only):_ Disable **Python Import Warnings** via **Tools/Options** by unchecking this:

   ![System Tray](Images/Developer/PythonImports.png?raw=true)
  
13. Install some SDKs:

   * Install **.NET Framework 4.8 Developer Pack** from [here](https://dotnet.microsoft.com/download/thank-you/net48-developer-pack)
   * Install **.NET Core SDK 3.1.409** from [here](https://dotnet.microsoft.com/en-us/download/dotnet/thank-you/sdk-3.1.409-windows-x64-installer) (.NET SDK x64 installer)
   * Install **.NET 5.0 SDK 5.0.403** from [here](https://dotnet.microsoft.com/en-us/download/dotnet/thank-you/sdk-5.0.403-windows-x64-installer) (.NET SDK x64 installer)
   * Install **.NET 6.0 SDK 6.0.101** from [here](https://dotnet.microsoft.com/en-us/download/dotnet/thank-you/sdk-6.0.101-windows-x64-installer) (.NET SDK x64 installer)

14. Enable **WSL2**:

    * Open a **pwsh** console **as administrator** and execute these commands:
    ```
    dism.exe /online /enable-feature /featurename:VirtualMachinePlatform /all /norestart
    dism.exe /online /enable-feature /featurename:Microsoft-Windows-Subsystem-Linux /all /norestart
    ```

    * Execute these Powershell commands to install Ubuntu-20.04 on WSL2:
    ```
    Invoke-WebRequest https://neon-public.s3.us-west-2.amazonaws.com/vm-images/wsl2/virgin/virgin-ubuntu-20.04.20210206.wsl2.tar -OutFile ubuntu.tar
    wsl --import Ubuntu-20.04 "%USERPROFILE%\Wsl2" ubuntu.tar
    Remove-Item ubuntu.tar
    wsl --set-default-version 2
    wsl --set-default Ubuntu-20.04
    ```

15. Install **Docker for Windows (Stable)** from [here](https://www.docker.com/products/docker-desktop)

    * You'll need to create a DockerHub account if you don't already have one.
    * **IMPORTANT!** BuildKit causes random problems so be sure to disable it by setting **buildkit=false** in **Docker/Settings/Docker Engine**

16. **Clone** the [https://github.com/nforgeio/neonKUBE](https://github.com/nforgeio/neonKUBE) repository to your workstation:

    * **IMPORTANT:** All neonFORGE related repositories must be cloned within the same parent directory and their folder names must be the same as the repo names.
    * Create an individual GitHub account [here](https://github.com/join?source=header-home) if you don't already have one
    * Go to [GitHub](http://github.com) and log into your account
    * Go to the neonKUBE [repository](https://github.com/nforgeio/neonKUBE).
    * Click the *green* **Code** button and select **Open in Visual Studio**
    * A *Launch Application* dialog will appear.  Select **Microsoft Visual Studio Protocol Handler Selector** and click **Open Link**
    * Choose or enter the directory where the repository will be cloned.  This defaults to a user specific folder.  I typically change this to a global folder (like **C:\src**) to keep the file paths short.
    * Click **Clone**

17. Configure the build **environment variables**:

    * Open **File Explorer**
    * Navigate to the directory holding the cloned repository
    * **Right-click** on **buildenv.cmd** and then **Run as adminstrator**
    * Press ENTER to close the CMD window when the script is finished
  
<<<<<<< HEAD
=======
17. Enable **WSL2**:

    * Open a **pwsh** console **as administrator** and execute these commands:
    ```
    dism.exe /online /enable-feature /featurename:VirtualMachinePlatform /all /norestart
    dism.exe /online /enable-feature /featurename:Microsoft-Windows-Subsystem-Linux /all /norestart
    ```

    * Execute these commands to install Ubuntu-20.04 on WSL2:
    ```
    Invoke-WebRequest https://neon-public.s3.us-west-2.amazonaws.com/wsl2/ubuntu-20.04.tar.gz -OutFile ubuntu.tar
    wsl --import Ubuntu-20.04 "%USERPROFILE%\wsl-Ubuntu" ubuntu.tar
    Remove-Item ubuntu.tar
    wsl --set-default-version 2
    wsl --set-default Ubuntu-20.04
    ```

>>>>>>> 4b1d6db5
18. **Clone** the other neonFORGE repos to the same parent directory as **neonKUBE** without changing their folder names:

    * [https://github.com/nforgeio/temporal-samples](https://github.com/nforgeio/temporal-samples)
    * [https://github.com/nforgeio/cadence-samples](https://github.com/nforgeio/cadence-samples)
    * [https://github.com/nforgeio/nforgeio.github.io](https://github.com/nforgeio/nforgeio.github.io)

    You can do this manually or use the CMD script below: 

    ```
    cd "%NF_ROOT%\.."
    mkdir nforgeio.github.io
    git clone https://github.com/nforgeio/nforgeio.github.io.git

    cd "%NF_ROOT%\.."
    mkdir cadence-samples
    git clone https://github.com/nforgeio/cadence-samples.git

    cd "%NF_ROOT%\.."
    mkdir temporal-samples
    git clone https://github.com/nforgeio/temporal-samples.git
    ```

19. **Close** any running instances of **Visual Studio**

20. Install **7-Zip (32-bit)** (using the Windows *.msi* installer) from [here](http://www.7-zip.org/download.html)

21. Install **Cygwin - setup-x86-64.exe** (all packages and default path) from: [here](https://www.cygwin.com/setup-x86_64.exe)

22. Many server components are deployed to Linux, so you’ll need terminal and file management programs.  We’re currently standardizing on **PuTTY** for the terminal and **WinSCP** for file transfer.  Install both programs to their default directories:

    * Install **WinSCP** from [here](http://winscp.net/eng/download.php) (I typically use the "Explorer" interface)
    * Install **PuTTY** from [here](https://www.chiark.greenend.org.uk/~sgtatham/putty/latest.html)
    * *Optional:* The default PuTTY color scheme sucks (dark blue on a black background doesn’t work for me).  You can update the default scheme to Zenburn Light by **right-clicking** on the `$\External\zenburn-ligh-putty.reg` in **Windows Explorer** and selecting **Merge**
    * WinSCP: Enable **hidden files**.  Start **WinSCP**, select **View/Preferences...**, and then click **Panels** on the left and check **Show hidden files**:
    
      ![WinSCP Hidden Files](Images/Developer/WinSCPHiddenFiles.png?raw=true)

23. Install Visual Studio Code and GO (needed for the Cadence and Temporal proxy builds):

    * Install **Visual Studio Code** from [here](https://code.visualstudio.com/download)
    * Install **go1.17.2.windows-amd64.msi** from: [here](https://golang.org/dl/go1.17.2.windows-amd64.msi)

24. Confirm that the solution builds:

    * Restart **Visual Studio** as **administrator** (to pick up the new environment variables)
    * Open **$/neonKUBE.sln** (where **$** is the repo root directory)
    * Select **Build/Rebuild** Solution

25. *Optional:* Install **Notepad++** from [here](https://notepad-plus-plus.org/download)

26. *Optional:* Install **Postman** REST API tool from [here](https://www.getpostman.com/postman)

27. *Optional:* Install **Cmdr/Mini** command shell:

  * **IMPORTANT: Don't install the Full version** to avoid installing Linux command line tools that might conflict with the Cygwin tools installed earlier.
  * Download the ZIP archive from: [here](http://cmder.net/)
  * Unzip it into a new folder and then ensure that this folder is in your **PATH**.
  * Create a desktop shortcut if you wish and configure it to run as administrator.
  * Consider removing the alias definitions in `$\vendor\user_aliases.cmd.default` file so that commands like `ls` will work properly.  I deleted all lines beneath the first `@echo off`.
  * Run Cmdr to complete the installation.

28. *Optional:* Install the latest version of **XCP-ng Center** from [here](https://github.com/xcp-ng/xenadmin/releases) if you'll need to manage Virtual Machines hosted on XCP-ng.

29. *Optional:* Maintainers who will be publishing releases will need to:

    * **Download:** the latest recommended (at least **v5.8.0**) **nuget.exe** from [here](https://www.nuget.org/downloads) and put this somewhere in your `PATH`

    * Obtain a nuget API key from a maintainer and install the key on your workstation via:
	
	  `nuget SetApiKey YOUR-KEY`
	
    * **Install:** GitHub CLI (amd64) v1.9.2 or greater from: https://github.com/cli/cli/releases
    * **Close:** all Visual Studio instances.
    * **Install:** the HTML Help Compiler by running `$/External/htmlhelp.exe` with the default options.  You can ignore any message about a newer version already being installed.
    * **Unzip:** `$/External/SHFBInstaller_v2020.3.6.0.zip` to a temporary folder and run `SandcastleInstaller.exe`, then:
      * Click **Next** until you get to the **Sandcastle Help File Builder and Tools** page.
      * Click **Install SHFB**
	  * Click **Next** to the **Sandcastle Help File Builder Visual Studio Package** page.
	  * Click **Install Package**
	  * Click **Next**
	  * Click **Install Schemas**
      * Click **Next** until you get to the last page.
      * Click **Close** to close the SHFB installer.

30. *Optional:* Disable **Visual Studio Complete Line Intellicode**.  I (jefflill) personally find this distracting.  This blog post agrees and describes how to disable this feature:

    https://dotnetcoretutorials.com/2021/11/27/turning-off-visual-studio-2022-intellicode-complete-line-intellisense/

31. *Optional:* Install the [Bridge to Kubernetes](https://docs.microsoft.com/en-us/visualstudio/bridge/overview-bridge-to-kubernetes) Visual Studio extension to be able to debug service code from outside the cluster.

32. *Optional:* Create the **EDITOR** environment variable and point it to `C:\Program Files\Notepad++\notepad++.exe` or your favorite text editor executable.

33. *Optional:* Maintainers will need to install then **GitHub CLI** from here: https://cli.github.com/

34: *Optional:* Maintainers will need to **AWS client version 2** from: [here](https://docs.aws.amazon.com/cli/latest/userguide/install-cliv2-windows.html)

35: *Optional:* Maintainers authorized to perform releases will need to follow the README.md instructions in the neonCLOUD repo to configure credentials for the GitHub Releases and the Container Registry.<|MERGE_RESOLUTION|>--- conflicted
+++ resolved
@@ -141,8 +141,6 @@
     * **Right-click** on **buildenv.cmd** and then **Run as adminstrator**
     * Press ENTER to close the CMD window when the script is finished
   
-<<<<<<< HEAD
-=======
 17. Enable **WSL2**:
 
     * Open a **pwsh** console **as administrator** and execute these commands:
@@ -153,14 +151,13 @@
 
     * Execute these commands to install Ubuntu-20.04 on WSL2:
     ```
-    Invoke-WebRequest https://neon-public.s3.us-west-2.amazonaws.com/wsl2/ubuntu-20.04.tar.gz -OutFile ubuntu.tar
+    Invoke-WebRequest https://neon-public.s3.us-west-2.amazonaws.com/vm-images/wsl2/virgin/virgin-ubuntu-20.04.20210206.wsl2.tar -OutFile ubuntu.tar
     wsl --import Ubuntu-20.04 "%USERPROFILE%\wsl-Ubuntu" ubuntu.tar
     Remove-Item ubuntu.tar
     wsl --set-default-version 2
     wsl --set-default Ubuntu-20.04
     ```
 
->>>>>>> 4b1d6db5
 18. **Clone** the other neonFORGE repos to the same parent directory as **neonKUBE** without changing their folder names:
 
     * [https://github.com/nforgeio/temporal-samples](https://github.com/nforgeio/temporal-samples)
