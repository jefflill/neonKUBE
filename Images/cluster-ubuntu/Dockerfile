--- conflicted
+++ resolved
@@ -15,11 +15,7 @@
 # See the License for the specific language governing permissions and
 # limitations under the License.
 
-<<<<<<< HEAD
-# Base Cluster Ubuntu image.
-=======
 # Cluster Ubuntu image.
->>>>>>> e6cbb418
 #
 # ARGUMENTS:
 #
@@ -30,19 +26,4 @@
 ARG         UBUNTU_TAG
 FROM        ${ORGANIZATION}/ubuntu:${UBUNTU_TAG}
 MAINTAINER  jeff@lilltek.com
-<<<<<<< HEAD
-STOPSIGNAL  SIGTERM
-
-# Copy common scripts to the root.
-
-COPY _common/*.sh   /
-
-RUN apt update -y \
-    && apt install -y curl wget gnupg
-
-ENV TINI_VERSION v0.19.0
-ADD https://github.com/krallin/tini/releases/download/${TINI_VERSION}/tini /sbin/tini
-RUN chmod +x /sbin/tini
-=======
-STOPSIGNAL  SIGTERM
->>>>>>> e6cbb418
+STOPSIGNAL  SIGTERM